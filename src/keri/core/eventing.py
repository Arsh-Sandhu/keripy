# -*- coding: utf-8 -*-
"""
keri.core.eventing module

"""
import datetime
import json
import logging
from collections import namedtuple
from dataclasses import asdict
from urllib.parse import urlsplit
from math import ceil
from ordered_set import OrderedSet as oset
from hio.help import decking


from .. import kering, core
from ..kering import (MissingEntryError,
                      ValidationError, MissingSignatureError,
                      MissingWitnessSignatureError, UnverifiedReplyError,
                      MissingDelegationError, OutOfOrderError,
                      LikelyDuplicitousError, UnverifiedWitnessReceiptError,
                      UnverifiedReceiptError, UnverifiedTransferableReceiptError,
                      QueryNotFoundError, MisfitEventSourceError,
                      MissingDelegableApprovalError)
from ..kering import Version, Versionage, TraitDex

from .. import help
from ..help import helping

from . import coring
from .coring import (versify, Kinds, Ilks, PreDex, DigDex,
                     NonTransDex,
                     Number, Seqner, Cigar, Dater,
                     Verfer, Diger, Prefixer, Tholder, Saider)

from .counting import Counter, Codens

from . import indexing
from .indexing import Siger

from . import serdering

from ..db import basing, dbing, subing
from ..db.basing import KeyStateRecord, StateEERecord, OobiRecord
from ..db.dbing import dgKey, snKey, fnKey, splitSnKey, splitKey


logger = help.ogler.getLogger()

EscrowTimeoutPS = 3600  # seconds for partial signed escrow timeout

MaxIntThold = 2 ** 32 - 1

# Location of last establishment key event: sn is int, dig is qb64 digest
LastEstLoc = namedtuple("LastEstLoc", 's d')

#  for the following Seal namedtuples use the ._asdict() method to convert to dict
#  when using in events
# to convert seal namedtuple to dict use namedtuple._asdict()
# seal == SealEvent(i="abc",s="1",d="efg")
# sealdict =seal._asdict()
# to convet dict to namedtuple use ** unpacking as in seal = SealDigest(**sealdict)
# to check if dict of seal matches fields of associted namedtuple
# if tuple(sealdict) == SealEvent._fields:

# Digest Seal: uniple (d,)
# d = digest qb64 of data  (usually SAID)
SealDigest = namedtuple("SealDigest", 'd')

# Root Seal: uniple (rd,)
# rd = Merkle tree root digest qb64 digest of anchored (sealed) data in Merkle tree
SealRoot = namedtuple("SealRoot", 'rd')

# Backer Seal: couple (bi, d)
# bi = pre qb64 backer nontrans identifier prefix
# d = digest qb64 of backer metadata anchored to event usually SAID of data
SealBacker = namedtuple("SealBacker", 'bi d')

# Last Estalishment Event Seal: uniple (i,)
# i = pre is qb64 of identifier prefix of KEL from which to get last est, event
# used to indicate to get the latest keys available from KEL for 'i'
SealLast = namedtuple("SealLast", 'i')

# Transaction Event Seal for Transaction Event: duple (s, d)
# s = sn of transaction event as lowercase hex string  no leading zeros,
# d = SAID digest qb64 of transaction event
# the pre is provided in the 'i' field  qb64 of identifier prefix of KEL
# key event that this seal appears.
# use SealSourceCouples count code for attachment
SealTrans = namedtuple("SealTrans", 's d')

# Event Seal: triple (i, s, d)
# i = pre is qb64 of identifier prefix of KEL for event,
# s = sn of event as lowercase hex string  no leading zeros,
# d = SAID digest qb64 of event
SealEvent = namedtuple("SealEvent", 'i s d')

# Following are not seals only used in database

# State Establishment Event (latest current) : quadruple (s, d, br, ba)
# s = sn of latest est event as lowercase hex string  no leading zeros,
# d = SAID digest qb64  of latest establishment event
# br = backer (witness) remove list (cuts) from latest est event
# ba = backer (witness) add list (adds) from latest est event
StateEstEvent = namedtuple("StateEstEvent", 's d br ba')

# not used should this be depricated?
# State Event (latest current) : triple (s, t, d)
# s = sn of latest event as lowercase hex string  no leading zeros,
# t = message type of latest event (ilk)
# d = SAID digest qb64 of latest event
StateEvent = namedtuple("StateEvent", 's t d')



# Future make Cues dataclasses  instead of dicts. Dataclasses so may be converted
# to/from dicts easily  example: dict(kin="receipt", serder=serder)


def simple(n):
    """
    Returns int as simple majority of n when n >=1
        otherwise returns 0
    Parameters:
        n is int total number of elements
    """
    return min(max(0, n), (max(0, n) // 2) + 1)


def ample(n, f=None, weak=True):
    """
    Returns int as sufficient immune (ample) majority of n when n >=1
        otherwise returns 0
    Parameters:
        n is int total number of elements
        f is int optional fault number
        weak is Boolean
            If f is not None and
                weak is True then minimize m for f
                weak is False then maximize m for f that satisfies n >= 3*f+1
            Else
                weak is True then find maximum f and minimize m
                weak is False then find maximum f and maximize m

        n,m,f are subject to
        f >= 1 if n > 0
        n >= 3*f+1
        (n+f+1)/2 <= m <= n-f
    """
    n = max(0, n)  # no negatives
    if f is None:
        f1 = max(1, max(0, n - 1) // 3)  # least floor f subject to n >= 3*f+1
        f2 = max(1, ceil(max(0, n - 1) / 3))  # most ceil f subject to n >= 3*f+1
        if weak:  # try both fs to see which one has lowest m
            return min(n, ceil((n + f1 + 1) / 2), ceil((n + f2 + 1) / 2))
        else:
            return min(n, max(0, n - f1, ceil((n + f1 + 1) / 2)))
    else:
        f = max(0, f)
        m1 = ceil((n + f + 1) / 2)
        m2 = max(0, n - f)
        if m2 < m1 and n > 0:
            raise ValueError("Invalid f={} is too big for n={}.".format(f, n))
        if weak:
            return min(n, m1, m2)
        else:
            return min(n, max(m1, m2))


# Utility functions for extracting groups of primitives
# bytearray of memoryview makes a copy so does not delete underlying data
# behind memory view but del on bytearray itself does delete bytearray

def deWitnessCouple(data, strip=False):
    """
    Returns tuple of (diger, wiger) extracted from bytes or bytearray
    that hold concatenated data couple where:
        diger is Diger instance
        wiger is Siger instance
    Couple is dig+wig  where:
        dig is receipted event digest
        wig is indexed signature made with key pair derived from witness nontrans
            identifier prefix from witness list. Index is offset into witness
            list of latest establishment event for receipted event.

    Parameters:
        data is couple of bytes concatenation of dig+wig from receipt
        deletive is Boolean True means delete from data each part as parsed
            Only useful if data is bytearray from front of stream

    Witness couple is used for escrows of unverified witness recipts signed by
    nontransferable witness prefix keys with indexed signatures where index
    is offset into associated witness list. At time of escrow receipted event
    may not be in KEL so need the dig to look up event and then look up witness
    list from key state.


    """
    if isinstance(data, memoryview):
        data = bytes(data)
    if hasattr(data, "encode"):
        data = data.encode("utf-8")  # convert to bytes

    diger = Diger(qb64b=data, strip=strip)
    if not strip:
        data = data[len(diger.qb64b):]
    wiger = Siger(qb64b=data, strip=strip)
    return (diger, wiger)


def deReceiptCouple(data, strip=False):
    """
    Returns tuple of (prefixer, cigar) from concatenated bytes or bytearray
    of data couple made up of qb64 or qb64b versions of pre+cig where:
       pre is nontransferable identifier prefix of receiptor
       cig is nonindexed signature made with key pair derived from pre
    Couple is used for receipts signed by nontransferable prefix keys

    Parameters:
        data is couple of bytes concatenation of pre+sig from receipt
        strip is Boolean True means delete from data each part as parsed
            Only useful if data is bytearray from front of stream
            Raises error if not bytearray
    """
    if isinstance(data, memoryview):
        data = bytes(data)
    if hasattr(data, "encode"):
        data = data.encode("utf-8")  # convert to bytes

    prefixer = Prefixer(qb64b=data, strip=strip)
    if not strip:
        data = data[len(prefixer.qb64b):]
    cigar = Cigar(qb64b=data, strip=strip)
    return (prefixer, cigar)


def deSourceCouple(data, strip=False):
    """
    Returns tuple of (seqner, saider) from concatenated bytes or bytearray
    of data couple made up of qb64 or qb64b versions of snu+dig where:
       snu is sn of delegator/issuer source event
       dig is digest of delegator/issuer source event
    Couple is used for delegated/issued event attachment of delegator/issuer evt

    Parameters:
        data is couple of bytes concatenation of pre+sig from receipt
        strip is Boolean True means delete from data each part as parsed
            Only useful if data is bytearray from front of stream
            Raises error if not bytearray
    """
    if isinstance(data, memoryview):
        data = bytes(data)
    if hasattr(data, "encode"):
        data = data.encode("utf-8")  # convert to bytes

    seqner = Seqner(qb64b=data, strip=strip)
    if not strip:
        data = data[len(seqner.qb64b):]
    saider = Saider(qb64b=data, strip=strip)
    return (seqner, saider)


def deReceiptTriple(data, strip=False):
    """
    Returns tuple of (diger, prefixer, cigar) from concatenated bytes or bytearray
    of data triple made up of qb64 or qb64b versions of dig+pre+cig where:
        dig is receipted event digest
        pre is nontransferable identifier prefix of receiptor
        cig is nonindexed signature made with key pair derived from pre

    Triple is used for escrows of unverified receipts signed by nontransferable
    prefix keys

    Parameters:
        data is triple of bytes concatenation of dig+pre+cig from receipt
        deletive is Boolean True means delete from data each part as parsed
            Only useful if data is bytearray from front of stream
    """
    if isinstance(data, memoryview):
        data = bytes(data)
    if hasattr(data, "encode"):
        data = data.encode("utf-8")  # convert to bytes

    saider = Saider(qb64b=data, strip=strip)
    if not strip:
        data = data[len(saider.qb64b):]
    prefixer = Prefixer(qb64b=data, strip=strip)
    if not strip:
        data = data[len(prefixer.qb64b):]
    cigar = Cigar(qb64b=data, strip=strip)
    return (saider, prefixer, cigar)


def deTransReceiptQuadruple(data, strip=False):
    """
    Returns tuple (quadruple) of (prefixer, seqner, diger, siger) from
    concatenated bytes or bytearray of quadruple made up of qb64 or qb64b
    versions of spre+ssnu+sdig+sig.
    Quadruple is used for receipts signed by transferable prefix keys. Recept
    for event that is in kel where event is given by context or key

    Parameters:
        quadruple is bytes concatenation of pre+snu+dig+sig from receipt
        deletive is Boolean True means delete from data each part as parsed
            Only useful if data is bytearray from front of stream
    """
    if isinstance(data, memoryview):
        data = bytes(data)
    if hasattr(data, "encode"):
        data = data.encode("utf-8")  # convert to bytes

    prefixer = Prefixer(qb64b=data, strip=strip)
    if not strip:
        data = data[len(prefixer.qb64b):]
    seqner = Seqner(qb64b=data, strip=strip)
    if not strip:
        data = data[len(seqner.qb64b):]
    saider = Saider(qb64b=data, strip=strip)
    if not strip:
        data = data[len(saider.qb64b):]
    siger = Siger(qb64b=data, strip=strip)

    return (prefixer, seqner, saider, siger)


def deTransReceiptQuintuple(data, strip=False):
    """
    Returns tuple of (ediger, seal prefixer, seal seqner, seal diger, siger)
    from concatenated bytes or bytearray of quintuple made up of qb64 or qb64b
    versions of quntipuple given by  concatenation of  edig+spre+ssnu+sdig+sig.
    Quintuple is used for unverified escrows of validator receipts signed
    by transferable prefix keys. Receipt for event that is not yet in KEL where
    event is given by event digest (ediger)

    Parameters:
        quintuple is bytes concatenation of edig+spre+ssnu+sdig+sig from receipt
        deletive is Boolean True means delete from data each part as parsed
            Only useful if data is bytearray from front of stream
    """
    if isinstance(data, memoryview):
        data = bytes(data)
    if hasattr(data, "encode"):
        data = data.encode("utf-8")  # convert to bytes

    esaider = Saider(qb64b=data, strip=strip)  # diger of receipted event
    if not strip:
        data = data[len(esaider.qb64b):]
    sprefixer = Prefixer(qb64b=data, strip=strip)  # prefixer of recipter
    if not strip:
        data = data[len(sprefixer.qb64b):]
    sseqner = Seqner(qb64b=data, strip=strip)  # seqnumber of receipting event
    if not strip:
        data = data[len(sseqner.qb64b):]
    ssaider = Saider(qb64b=data, strip=strip)  # diger of receipting event
    if not strip:
        data = data[len(ssaider.qb64b):]
    siger = Siger(qb64b=data, strip=strip)  # indexed siger of event

    return esaider, sprefixer, sseqner, ssaider, siger



def verifySigs(raw, sigers, verfers):
    """
    Returns tuple of (vsigers, vindices) where:
        vsigers is list  of unique verified sigers with assigned verfer
        vindices is list of indices from those verified sigers

    The returned vsigers  and vindices may be used for threshold validation

    Assigns appropriate verfer from verfers to each siger based on siger index
    If no signatures verify then sigers and indices are empty

    Parameters:
        raw (bytes) signed data
        sigers is list of indexed Siger instances (signatures)
        verfers is list of Verfer instance (public keys)

    """
    if sigers is None:
        sigers = []
    # Ensure no duplicate sigers by using set math on sigers' sigs otherwise
    # indices count for threshold will be erroneous. Does not modify in place
    # passed in sigers list, but instead depends on caller to use indices to
    # modify its copy to filter out unverifiable or duplicate sigers
    usigs = oset([siger.qb64 for siger in sigers])
    usigers = [Siger(qb64=sig) for sig in usigs]

    # verify indexes of attached signatures against verifiers and assign
    # verfer to each siger
    for siger in usigers:
        if siger.index >= len(verfers):
            logger.info("Skipped sig: Index=%s to large.", siger.index)
        siger.verfer = verfers[siger.index]  # assign verfer

    # create lists of unique verified signatures and indices
    vindices = []
    vsigers = []
    for siger in usigers:
        if siger.verfer.verify(siger.raw, raw):
            vindices.append(siger.index)
            vsigers.append(siger)

    return (vsigers, vindices)


def validateSigs(serder, sigers, verfers, tholder):
    """
    Validates signatures given by sigers using keys given by verfers on msg
    given by serder subject to threshold given by tholder. Returns subset of
    valid signatures for storage.

    Returns:
        result (tuple): (sigers, valid) where:
            sigers (list): subset of of provided sigers of verified signatures
                on serder using verfers
            valid (bool): True means threshold from tholder satisfied by sigers,
                          False otherwise.

    Parameters:
        serder (SerderKERI): instance of message
        sigers (Iterable): Siger instances of indexed signatures.
            Index is offset into verfers list each providing verification key
        verfers (Iterable): Verfer instances of keys
        tholder (Tholder): instance of signing threshold (sith)

        seqner is Seqner instance of delegating event sequence number.
            If this event is not delegated then seqner is ignored
        diger is Diger instance of of delegating event digest.
            If this event is not delegated then diger is ignored

    """
    valid = False
    if len(verfers) < tholder.size:
        raise ValidationError("Invalid sith = {} for keys = {}."
                              "".format(tholder.sith,
                                        [verfer.qb64 for verfer in verfers]))

    # get unique verified sigers and indices lists from sigers list
    sigers, indices = verifySigs(raw=serder.raw, sigers=sigers, verfers=verfers)
    # sigers  now have .verfer assigned

    # check if satisfies threshold for fully signed
    if not indices:  # must have a least one verified sig
        raise ValidationError("No verified signatures for message={}."
                              "".format(serder.ked))

    valid = tholder.satisfy(indices)

    return (sigers, valid)


def fetchTsgs(db, saider, snh=None):
    """
    Fetch tsgs for saider from .db.ssgs. When sn then only fetch if sn <= snh
    Returns:
        tsgs (list): of tsg quadruple of form (prefixer, seqner, diger, sigers)
            where:
                prefixer (Prefixer): instance trans signer aid,
                seqner (Seqner): of sn of trans signer key state est event
                diger (Diger): of digest of trans signer key state est event
                sigers (list): of Siger instances of indexed signatures

    Parameters:
        db: (Cesr
        saider (Saider): instance of said for reply SAD to which signatures
            are attached
        snh (str): 32 char zero pad lowercase hex of sequence number f"{sn:032x}"
    """
    klases = (coring.Prefixer, coring.Seqner, coring.Diger)
    args = ("qb64", "snh", "qb64")
    tsgs = []  # transferable signature groups
    sigers = []
    old = None  # empty keys
    for keys, siger in db.getItemIter(keys=(saider.qb64, "")):
        triple = keys[1:]
        if triple != old:  # new tsg
            if snh is not None and triple[1] > snh:  # only lower sn
                break
            if sigers:  # append tsg made for old and sigers
                tsgs.append((*helping.klasify(sers=old, klases=klases, args=args), sigers))
                sigers = []
            old = triple
        sigers.append(siger)
    if sigers and old:
        tsgs.append((*helping.klasify(sers=old, klases=klases, args=args), sigers))

    return tsgs


def state(pre,
          sn,
          pig,
          dig,
          fn,
          eilk,
          keys,
          eevt,
          stamp=None,  # default current datetime
          sith=None,  # default based on keys
          ndigs=None,
          nsith=None,
          toad=None,  # default based on wits
          wits=None,  # default to []
          cnfg=None,  # default to []
          dpre=None,
          version=Version,
          kind=Kinds.json,
          intive = False,
          ):
    """
    Returns instance of KeyStateRecord in support of key state notification messages.
    Utility function to automate creation embedded key static notices

    Parameters:
        pre (str): identifier prefix qb64
        sn (int): sequence number of latest event
        pig (str): SAID qb64 of prior event
        dig (str): SAID qb64 of latest (current) event
        fn (int):  first seen ordinal number of latest event
        eilk (str): event (message) type (ilk) of latest (current) event
        keys (list): qb64 signing keys
        eevt (StateEstEvent): namedtuple (s,d,wr,wa) for latest est event
            s = sn of est event
            d = SAID of est event
            wr = witness remove list (cuts)
            wa = witness add list (adds)
        stamp (str | None):  date-time-stamp RFC-3339 profile of ISO-8601 datetime of
                      creation of message or data
        sith sith (int | str | list | None): current signing threshold input to Tholder
        ndigs (list | None): current signing key digests qb64
        nsith int | str | list | None): next signing threshold input to Tholder
        toad (int | str | None): witness threshold number if str then hex str
        wits (list | None): prior witness identifier prefixes qb64
        cnfg (list | None):  strings from TraitDex configuration trait strings
        dpre (str | None): identifier prefix qb64 delegator if any
                           If None then dpre in state is empty ""
        version (Version): KERI protocol version string
        kind (str): serialization kind from Serials
        intive (bool): True means sith, nsith, and toad are serialized as ints
                       instead of hex str when numeric threshold

    """
    sner = Number(num=sn)  # raises InvalidValueError if sn < 0
    fner = Number(num=fn)  # raises InvalidValueError if fn < 0

    if eilk not in (Ilks.icp, Ilks.rot, Ilks.ixn, Ilks.dip, Ilks.drt):
        raise ValueError(f"Invalid event type et={eilk} in key state.")

    if stamp is None:
        stamp = helping.nowIso8601()

    if sith is None:
        sith = "{:x}".format(max(1, ceil(len(keys) / 2)))

    tholder = Tholder(sith=sith)
    if tholder.num is not None and tholder.num < 1:
        raise ValueError(f"Invalid sith = {tholder.num} less than 1.")
    if tholder.size > len(keys):
        raise ValueError(f"Invalid sith = {tholder.num} for keys = {keys}")

    if ndigs is None:
        ndigs = []

    if nsith is None:
        nsith = max(0, ceil(len(ndigs) / 2))

    ntholder = Tholder(sith=nsith)
    if ntholder.num is not None and ntholder.num < 0:
        raise ValueError(f"Invalid nsith = {ntholder.num} less than 0.")
    if ntholder.size > len(ndigs):
        raise ValueError(f"Invalid nsith = {ntholder.num} for keys = {ndigs}")

    wits = wits if wits is not None else []
    witset = oset(wits)
    if len(witset) != len(wits):
        raise ValueError(f"Invalid wits = {wits}, has duplicates.")

    if toad is None:
        if not witset:
            toad = 0
        else:
            toad = max(1, ceil(len(witset) / 2))

    if toad is None:
        if not witset:
            toad = 0
        else:  # compute default f and m for len(wits)
            toad = ample(len(witset))
    toader = Number(num=toad)

    if witset:
        if toader.num < 1 or toader.num > len(witset):  # out of bounds toad
            raise ValueError(f"Invalid toad = {toader.num} for wits = {witset}")
    else:
        if toader.num != 0:  # invalid toad
            raise ValueError(f"Invalid toad = {toader.num} for wits = {witset}")

    if not eevt or not isinstance(eevt, StateEstEvent):
        raise ValueError(f"Missing or invalid latest est event = {eevt} for key "
                         f"state.")
    eesner = Number(numh=eevt.s)  # if not whole number raises InvalidValueError

    # cuts is relative to prior wits not current wits provided here
    cuts = eevt.br if eevt.br is not None else []
    cutset = oset(cuts)
    if len(cutset) != len(cuts):  # duplicates in cuts
        raise ValueError(f"Invalid cuts = {cuts}, has "
                         f"duplicates, in latest est event, .")

    # adds is relative to prior wits not current wits provided here
    adds = eevt.ba if eevt.ba is not None else []
    addset = oset(adds)

    if len(addset) != len(adds):  # duplicates in adds
        raise ValueError(f"Invalid adds = {adds}, has duplicates,"
                         f" in latest est event,.")

    if cutset & addset:  # non empty intersection
        raise ValueError(f"Intersecting cuts = {cuts} and adds = {adds} in "
                         f"latest est event.")

    ksr = basing.KeyStateRecord(
               vn=list(version), # version number as list [major, minor]
               i=pre,  # qb64 prefix
               s=sner.numh,  # lowercase hex string no leading zeros
               p=pig,
               d=dig,
               f=fner.numh,  # lowercase hex string no leading zeros
               dt=stamp,
               et=eilk,
               kt=(tholder.num if intive and tholder.num is not None and
                    tholder.num <= MaxIntThold else tholder.sith),
               k=keys,  # list of qb64
               nt=(ntholder.num if intive and ntholder.num is not None and
                    ntholder.num <= MaxIntThold else ntholder.sith),
               n=ndigs,
               bt=toader.num if intive and toader.num <= MaxIntThold else toader.numh,
               b=wits,  # list of qb64 may be empty
               c=cnfg if cnfg is not None else [],
               ee=StateEERecord._fromdict(eevt._asdict()),  # latest est event dict
               di=dpre if dpre is not None else "",
               )
    return ksr  # return KeyStateRecord  use asdict(ksr) to get dict version

# should remove intive as its not standard KERI so confusing and leads to errors
# this is an old feature that is now deprecated.

def incept(keys,
           *,
           isith=None,
           ndigs=None,
           nsith=None,
           toad=None,
           wits=None,
           cnfg=None,
           data=None,
           version=Version,
           kind=Kinds.json,
           code=None,
           intive=False,
           delpre=None,
           ):
    """
    Returns serder of inception event message.
    Utility function to automate creation of inception events.

    Parameters:
        keys  (list): current signing keys qb64
        isith (int | str | list | None): current signing threshold input to Tholder
        ndigs (list | None): current signing key digests qb64
        nsith (int | str | list | None): next signing threshold input to Tholder
        toad (int | str | None): witness threshold number if str then hex str
        wits (list | None): witness identifier prefixes qb64
        cnfg (list | None): configuration traits from TraitDex
        data (list | None): seal dicts
        version (Version): KERI protocol version string
        kind (str): serialization kind from Serials
        code (str | None): derivation code for computed prefix
        intive (bool): True means sith, nsith, and toad are serialized as ints
            not hex str when numeric threshold. Most compact JSON representation
            when Numbers are small because no quotes. Number accepts both.
        delpre (str | None): delegator identifier prefix qb64. When not None
            makes this a msg type "dip", delegated inception event.
    """
    vs = versify(version=version, kind=kind, size=0)
    ilk = Ilks.icp if delpre is None else Ilks.dip  # inception or delegated inception
    sner = Number(num=0)  # sn for incept must be 0

    if isith is None:
        isith = max(1, ceil(len(keys) / 2))

    tholder = Tholder(sith=isith)
    if tholder.num is not None and tholder.num < 1:
        raise ValueError(f"Invalid sith = {tholder.num} less than 1.")
    if tholder.size > len(keys):
        raise ValueError(f"Invalid sith = {tholder.num} for keys = {keys}")

    if ndigs is None:
        ndigs = []

    if nsith is None:
        nsith = max(0, ceil(len(ndigs) / 2))

    ntholder = Tholder(sith=nsith)
    if ntholder.num is not None and ntholder.num < 0:
        raise ValueError(f"Invalid nsith = {ntholder.num} less than 0.")
    if ntholder.size > len(ndigs):
            raise ValueError(f"Invalid nsith = {ntholder.num} for keys = {ndigs}")


    wits = wits if wits is not None else []
    if len(oset(wits)) != len(wits):
        raise ValueError(f"Invalid wits = {wits}, has duplicates.")

    if toad is None:
        if not wits:
            toad = 0
        else:  # compute default f and m for len(wits)
            toad = ample(len(wits))
    toader = Number(num=toad)

    if wits:
        if toader.num < 1 or toader.num > len(wits):  # out of bounds toad
            raise ValueError(f"Invalid toad = {toader.num} for wits = {wits}")
    else:
        if toader.num != 0:  # invalid toad
            raise ValueError(f"Invalid toad = {toader.num} for wits = {wits}")

    cnfg = cnfg if cnfg is not None else []

    data = data if data is not None else []

    ked = dict(v=vs,  # version string
               t=ilk,
               d="",   # qb64 SAID
               i="",  # qb64 prefix
               s=sner.numh,  # hex string no leading zeros lowercase
               kt=(tholder.num if intive and tholder.num is not None and
                    tholder.num <= MaxIntThold else tholder.sith),
               k=keys,  # list of qb64
               nt=(ntholder.num if intive and ntholder.num is not None and
                    ntholder.num <= MaxIntThold else ntholder.sith),
               n=ndigs,  # list of hashes qb64
               bt=toader.num if intive and toader.num <= MaxIntThold else toader.numh,
               b=wits,  # list of qb64 may be empty
               c=cnfg,  # list of config ordered mappings may be empty
               a=data,  # list of seal dicts
               )

    pre = ""
    saids = None
    if delpre is not None:  # delegated inception with ilk = dip
        ked['di'] = delpre  # SerderKERI .verify will ensure valid prefix
    else:  # non delegated
        if (code is None or code not in DigDex) and len(keys) == 1:  # use key[0] as default
            ked["i"] = keys[0]  # SerderKERI .verify will ensure valid prefix

    if code is not None and code in PreDex:  # use code to override all else
        saids = {'i': code}

    serder = serdering.SerderKERI(sad=ked, makify=True, saids=saids)
    return serder


def delcept(keys, delpre, **kwa):
    """
    Returns serder of delegated inception event message.
    Utility function to automate creation of delegated inception events.
    Syntactic suger that calls incept but with delpre so ilk is dip.

    Parameters:
        keys  (list): current signing keys qb64
        isith (int | str | list | None): current signing threshold input to Tholder
        ndigs (list | None): current signing key digests qb64
        nsith int | str | list | None): next signing threshold input to Tholder
        toad (int | str | None): witness threshold number if str then hex str
        wits (list | None): witness identifier prefixes qb64
        cnfg (list | None): configuration traits from TraitDex
        data (list | None): seal dicts
        version (Version): KERI protocol version string
        kind (str): serialization kind from Serials
        code (str | None): derivation code for computed prefix
        intive (bool): True means sith, nsith, and toad are serialized as ints
            not hex str when numeric threshold
        delpre (str | None): delegator identifier prefix qb64. When not None
            makes this a msg type "dip", delegated inception event.
    """
    return incept(keys=keys, delpre=delpre, **kwa)


def rotate(pre,
           keys,
           dig,
           *,
           ilk=Ilks.rot,
           sn=1,
           isith=None,
           ndigs=None,
           nsith=None,
           toad=None,
           wits=None,  # prior existing wits
           cuts=None,
           adds=None,
           data=None,
           version=Version,
           kind=Kinds.json,
           intive = False,
           ):
    """
    Returns serder of rotation event message.
    Utility function to automate creation of rotation events.

    Parameters:
        pre (str): identifier prefix qb64
        keys  (list): current signing keys qb64
        dig (str): SAID of previous event qb64
        ilk (str): ilk of event. Must be in (Ilks.rot, Ilks.drt)
        sn (int | str): sequence number int or hex str
        isith (int | str | list | None): current signing threshold input to Tholder
        ndigs (list | None): current signing key digests qb64
        nsith (int | str | list | None): next signing threshold input to Tholder
        toad (int | str | None): witness threshold number if str then hex str
        wits (list | None): prior witness identifier prefixes qb64
        cuts (list | None): witness prefixes to cut qb64
        adds (list | None): witness prefixes to add qb64
        data (list | None): seal dicts
        version (Version): KERI protocol version string
        kind (str): serialization kind from Serials
        intive (bool): True means sith, nsith, and toad are serialized as ints
                       instead of hex str when numeric threshold
    """
    vs = versify(version=version, kind=kind, size=0)

    ilk = ilk
    if ilk not in (Ilks.rot, Ilks.drt):
        raise  ValueError(f"Invalid ilk ={ilk} for rot or drt.")

    sner = Number(num=sn)
    if sner.num < 1:  # sn for rotate must be >= 1
        raise ValueError(f"Invalid sn = 0x{sner.numh} for rot or drt.")

    if isith is None:
        isith = max(1, ceil(len(keys) / 2))

    tholder = Tholder(sith=isith)
    if tholder.num is not None and tholder.num < 1:
        raise ValueError(f"Invalid sith = {tholder.num} less than 1.")
    if tholder.size > len(keys):
        raise ValueError(f"Invalid sith = {tholder.num} for keys = {keys}")

    if ndigs is None:
        ndigs = []

    if nsith is None:
        nsith = max(0, ceil(len(ndigs) / 2))

    ntholder = Tholder(sith=nsith)
    if ntholder.num is not None and ntholder.num < 0:
        raise ValueError(f"Invalid nsith = {ntholder.num} less than 0.")
    if ntholder.size > len(ndigs):
        raise ValueError(f"Invalid nsith = {ntholder.num} for keys = {ndigs}")

    wits = wits if wits is not None else []
    witset = oset(wits)
    if len(witset) != len(wits):
        raise ValueError(f"Invalid wits = {wits}, has duplicates.")

    cuts = cuts if cuts is not None else []
    cutset = oset(cuts)
    if len(cutset) != len(cuts):
        raise ValueError(f"Invalid cuts = {cuts}, has duplicates.")

    if (witset & cutset) != cutset:  # some cuts not in wits
        raise ValueError(f"Invalid cuts = {cuts}, not all members in wits.")

    adds = adds if adds is not None else []
    addset = oset(adds)
    if len(addset) != len(adds):
        raise ValueError(f"Invalid adds = {adds}, has duplicates.")

    if witset & addset:  # non empty intersection
        raise ValueError(f"Intersecting wits = {wits} and  adds = {adds}.")

    if cutset & addset:  # non empty intersection
        raise ValueError(f"Intersecting cuts = {cuts} and  adds = {adds}.")

    newitset = (witset - cutset) | addset

    if len(newitset) != (len(wits) - len(cuts) + len(adds)):  # redundant?
        raise ValueError(f"Invalid member combination among wits = {wits}, "
                         f"cuts ={cuts}, and adds = {adds}.")

    if toad is None:
        if not newitset:
            toad = 0
        else:  # compute default f and m for len(wits)
            toad = ample(len(newitset))
    toader = Number(num=toad)

    if newitset:
        if toader.num < 1 or toader.num > len(newitset):  # out of bounds toad
            raise ValueError(f"Invalid toad = {toader.num} for wits = {newitset}")
    else:
        if toader.num != 0:  # invalid toad
            raise ValueError(f"Invalid toad = {toader.num} for wits = {newitset}")

    ked = dict(v=vs,  # version string
               t=ilk,
               d="",  # qb64 SAID
               i=pre,  # qb64 prefix
               s=sner.numh,  # hex string no leading zeros lowercase
               p=dig,  # SAID qb64 digest of prior event
               kt=(tholder.num if intive and tholder.num is not None and
                    tholder.num <= MaxIntThold else tholder.sith),
               k=keys,  # list of qb64
               nt=(ntholder.num if intive and ntholder.num is not None and
                    ntholder.num <= MaxIntThold else ntholder.sith),
               n=ndigs,  # hash qual Base64
               bt=toader.num if intive and toader.num <= MaxIntThold else toader.numh,
               br=cuts,  # list of qb64 may be empty
               ba=adds,  # list of qb64 may be empty
               a= data if data is not None else [],  # list of seals
               )

    serder = serdering.SerderKERI(sad=ked, makify=True)
    return serder


def deltate(pre,
           keys,
           dig,
           ilk=Ilks.drt,
           **kwa
           ):
    """
    Returns serder of delegated rotation event message.
    Utility function to automate creation of delegated rotation events.
    Syntactic suger that calls rotate but with ilk set to drt.


    Parameters:
        pre (str): identifier prefix qb64
        keys  (list): current signing keys qb64
        dig (str): said of previous event qb64
        ilk (str): ilk of event. Must be in (Ilks.rot, Ilks.drt)
        sn (int | str): sequence number int or hex str
        isith (int | str | list): current signing threshold input to Tholder
        ndigs (list): current signing key digests qb64
        nsith int | str | list): next signing threshold input to Tholder
        toad (int | str ): witness threshold number if str then hex str
        wits (list): prior witness identifier prefixes qb64
        cuts (list): witness prefixes to cut qb64
        adds (list): witness prefixes to add qb64
        data (list): seal dicts
        version (Version): KERI protocol version string
        kind (str): serialization kind from Serials
        intive (bool): True means sith, nsith, and toad are serialized as ints
            not hex str when numeric threshold

    """
    return rotate(pre=pre, keys=keys, dig=dig, ilk=ilk, **kwa)



def interact(pre,
             dig,
             sn=1,
             data=None,
             version=Version,
             kind=Kinds.json,
             ):
    """
    Returns serder of interaction event message.
    Utility function to automate creation of interaction events.

     Parameters:
        pre is identifier prefix qb64
        dig is said digest of previous event qb64
        sn is int sequence number
        data is list of dicts of comitted data such as seals
        version is Version instance
        kind is serialization kind
    """
    vs = versify(version=version, kind=kind, size=0)
    ilk = Ilks.ixn
    sner = Number(num=sn)
    if sner.num < 1:  # sn for interact must be >= 1
        raise ValueError(f"Invalid sn = 0x{sner.numh} for ixn.")


    data = data if data is not None else []

    sad = dict(v=vs,  # version string
               t=ilk,
               d="",
               i=pre,  # qb64 prefix
               s=sner.numh,  # hex string no leading zeros lowercase
               p=dig,  # qb64 digest of prior event
               a=data,  # list of seals
               )

    serder = serdering.SerderKERI(sad=sad, makify=True)
    return serder


def receipt(pre,
            sn,
            said,
            *,
            version=Version,
            kind=Kinds.json
            ):
    """
    Returns serder of event receipt message. Used for both non-trans and trans
    signers as determined by signature attachment type (cigar or siger)

    Utility function to automate creation of receipts.

     Parameters:
        pre is qb64 str of prefix of event being receipted
        sn  is int sequence number of event being receipted
        said is qb64 of said of event being receipted
        version is Version instance of receipt
        kind  is serialization kind of receipt
    """
    vs = versify(version=version, kind=kind, size=0)
    ilk = Ilks.rct

    sner = Number(num=sn)
    if sner.num < 0:  # sn for receipt must be >= 1
        raise ValueError(f"Invalid sn = 0x{sner.numh} for rect.")

    sad = dict(v=vs,  # version string
               t=ilk,  # Ilks.rct
               d=said,  # qb64 digest of receipted event
               i=pre,  # qb64 prefix
               s=sner.numh,  # hex string no leading zeros lowercase
               )

    serder = serdering.SerderKERI(sad=sad, makify=True)
    return serder


def query(route="",
          replyRoute="",
          query=None,
          stamp=None,
          version=Version,
          kind=Kinds.json):
    """
    Returns serder of query 'qry' message.
    Utility function to automate creation of query messages.


    Parameters:
        route (str): namesapaced path, '/' delimited, that indicates data flow
                     handler (behavior) to processs the query
        replyRoute (str): namesapaced path, '/' delimited, that indicates data flow
                     handler (behavior) to processs reply message to query if any.
        query (dict): query data paramaters modifiers
        stamp (str):  date-time-stamp RFC-3339 profile of ISO-8601 datetime of
                      creation of message
        version (Version): KERI message Version namedtuple instance
        kind (str): serialization kind value of Serials


    {
      "v" : "KERI10JSON00011c_",
      "t" : "qry",
      "d": "EZ-i0d8JZAoTNZH3ULaU6JR2nmwyvYAfSVPzhzS6b5CM",
      "dt": "2020-08-22T17:50:12.988921+00:00",
      "r" : "logs",
      "rr": "log/processor",
      "q" :
      {
        "i":  "EaU6JR2nmwyZ-i0d8JZAoTNZH3ULvYAfSVPzhzS6b5CM",
        "sn": "5",
        "dt": "2020-08-01T12:20:05.123456+00:00",
      }
    }
    """
    vs = versify(version=version, kind=kind, size=0)
    ilk = Ilks.qry

    sad = dict(v=vs,  # version string
               t=ilk,
               d="",
               dt=stamp if stamp is not None else helping.nowIso8601(),
               r=route,  # resource type for single item request
               rr=replyRoute,
               q=query,
               )

    serder = serdering.SerderKERI(sad=sad, makify=True)
    return serder

    #_, ked = coring.Saider.saidify(sad=ked)

    #return Serder(ked=ked)  # return serialized ked


def reply(route="",
          data=None,
          stamp=None,
          version=Version,
          kind=Kinds.json):
    """
    Returns serder of reply 'rpy' message.
    Utility function to automate creation of reply messages.
    Reply 'rpy' message is a SAD item with an associated derived SAID in its
    'd' field.

     Parameters:
        route (str):  '/' delimited path identifier of data flow handler
            (behavior) to processs the reply if any
        data (dict): attribute section of reply
        stamp (str):  date-time-stamp RFC-3339 profile of ISO-8601 datetime of
                      creation of message or data
        version (Version):  KERI message Version namedtuple instance
        kind (str): serialization kind value of Serials

    {
      "v" : "KERI10JSON00011c_",
      "t" : "rpy",
      "d": "EZ-i0d8JZAoTNZH3ULaU6JR2nmwyvYAfSVPzhzS6b5CM",
      "dt": "2020-08-22T17:50:12.988921+00:00",
      "r" : "logs/processor",
      "a" :
      {
         "d": "EaU6JR2nmwyZ-i0d8JZAoTNZH3ULvYAfSVPzhzS6b5CM",
         "i": "EAoTNZH3ULvYAfSVPzhzS6baU6JR2nmwyZ-i0d8JZ5CM",
         "name": "John Jones",
         "role": "Founder",
      }
    }
    """
    label = coring.Saids.d
    vs = versify(version=version, kind=kind, size=0)
    if data is None:
        data = {}

    sad = dict(v=vs,  # version string
               t=Ilks.rpy,
               d="",
               dt=stamp if stamp is not None else helping.nowIso8601(),
               r=route if route is not None else "",  # route
               a=data if data else {},  # attributes
               )

    serder = serdering.SerderKERI(sad=sad, makify=True)
    return serder


def prod(route="",
          replyRoute="",
          query=None,
          stamp=None,
          version=Version,
          kind=Kinds.json):
    """
    Returns serder of prod, 'pro', msg to request disclosure via bare, 'bar' msg
    of data anchored via seal(s) on KEL for identifier prefix, pre, when given
    by all SAIDs given in digs list.

    {
      "v" : "KERI10JSON00011c_",
      "t" : "pro",
      "d": "EZ-i0d8JZAoTNZH3ULaU6JR2nmwyvYAfSVPzhzS6b5CM",
      "dt": "2020-08-22T17:50:12.988921+00:00",
      "r" : "data",
      "rr": "data/processor",
      "q":
      {
        "d":"EaU6JR2nmwyZ-i0d8JZAoTNZH3ULvYAfSVPzhzS6b5CM"
      }
    }

    """
    vs = versify(version=version, kind=kind, size=0)
    ilk = Ilks.pro

    sad = dict(v=vs,  # version string
               t=ilk,
               d="",
               dt=stamp if stamp is not None else helping.nowIso8601(),
               r=route,  # resource type for single item request
               rr=replyRoute,
               q=query,
               )

    serder = serdering.SerderKERI(sad=sad, makify=True)
    return serder

    #_, ked = coring.Saider.saidify(sad=ked)

    #return Serder(ked=ked)  # return serialized ked

def bare(route="",
           data=None,
           stamp=None,
           version=Version,
           kind=Kinds.json):
    """
    Returns serder of bare 'bar' message.
    Utility function to automate creation of unhiding (bareing) messages for
    disclosure of sealed data associated with anchored seals in a KEL.
    Reference to anchoring seal is provided as an attachment to bare message.
    Bare 'bar' message is a SAD item with an associated derived SAID in a 'd'
    field in side its 'a' block.

     Parameters:
        route is route path string that indicates data flow handler (behavior)
            to processs the exposure
        data is dict of dicts of comitted SADS for SAIDs in seals keyed by SAID
        stamp (str):  date-time-stamp RFC-3339 profile of ISO-8601 datetime of
                      creation of message or data
        version is Version instance
        kind is serialization kind


    {
      "v" : "KERI10JSON00011c_",
      "t" : "bar",
      "d": "EZ-i0d8JZAoTNZH3ULaU6JR2nmwyvYAfSVPzhzS6b5CM",
      "dt": "2020-08-22T17:50:12.988921+00:00",
      "r" : "sealed/processor",
      "a" :
        {
          "EaU6JR2nmwyZ-i0d8JZAoTNZH3ULvYAfSVPzhzS6b5CM":
            {
               "d":  "EaU6JR2nmwyZ-i0d8JZAoTNZH3ULvYAfSVPzhzS6b5CM",
               "i": "EAoTNZH3ULvYAfSVPzhzS6baU6JR2nmwyZ-i0d8JZ5CM",
               "dt": "2020-08-22T17:50:12.988921+00:00",
               "name": "John Jones",
               "role": "Founder",
            }
        }
    }
    """
    vs = versify(version=version, kind=kind, size=0)

    sad = dict(v=vs,  # version string
               t=Ilks.bar,
               d="",
               dt=stamp if stamp is not None else helping.nowIso8601(),
               r=route if route is not None else "",  # route
               a=data if data else {},  # dict of SADs
               )

    serder = serdering.SerderKERI(sad=sad, makify=True)
    return serder

    #_, sad = coring.Saider.saidify(sad=sad)

    #return Serder(ked=sad)  # return serialized Self-Addressed Data (SAD)


def messagize(serder, *, sigers=None, seal=None, wigers=None, cigars=None,
              pipelined=False):
    """
    Attaches indexed signatures from sigers and/or cigars and/or wigers to
    KERI message data from serder
    Parameters:
        serder (SerderKERI): instance containing the event
        sigers (list): of Siger instances (optional) to create indexed signatures
        seal (Union[SealEvent, SealLast]): optional if sigers and
            If SealEvent use attachment group code TransIdxSigGroups plus attach
                triple pre+snu+dig made from (i,s,d) of seal plus ControllerIdxSigs
                plus attached indexed sigs in sigers
            Else If SealLast use attachment group code TransLastIdxSigGroups plus
                attach uniple pre made from (i,) of seal plus ControllerIdxSigs
                plus attached indexed sigs in sigers
            Else use ControllerIdxSigs plus attached indexed sigs in sigers
        wigers (list): optional list of Siger instances of witness index signatures
        cigars (list): optional list of Cigars instances of non-transferable non indexed
            signatures from  which to form receipt couples.
            Each cigar.vefer.qb64 is pre of receiptor and cigar.qb64 is signature
        pipelined (bool), True means prepend pipelining count code to attachemnts
            False means to not prepend pipelining count code

    Returns: bytearray KERI event message
    """
    msg = bytearray(serder.raw)  # make copy into new bytearray so can be deleted
    atc = bytearray()  # attachment

    if not (sigers or cigars or wigers):
        raise ValueError("Missing attached signatures on message = {}."
                         "".format(serder.ked))

    if sigers:
        if isinstance(seal, SealEvent):
            atc.extend(Counter(Codens.TransIdxSigGroups, count=1,
                                    gvrsn=kering.Vrsn_1_0).qb64b)
            atc.extend(seal.i.encode("utf-8"))
            atc.extend(Seqner(snh=seal.s).qb64b)
            atc.extend(seal.d.encode("utf-8"))

        elif isinstance(seal, SealLast):
            atc.extend(Counter(Codens.TransLastIdxSigGroups, count=1,
                               gvrsn=kering.Vrsn_1_0).qb64b)
            atc.extend(seal.i.encode("utf-8"))

        atc.extend(Counter(Codens.ControllerIdxSigs, count=len(sigers),
                           gvrsn=kering.Vrsn_1_0).qb64b)
        for siger in sigers:
            atc.extend(siger.qb64b)

    if wigers:
        atc.extend(Counter(Codens.WitnessIdxSigs, count=len(wigers),
                           gvrsn=kering.Vrsn_1_0).qb64b)
        for wiger in wigers:
            if wiger.verfer and wiger.verfer.code not in NonTransDex:
                raise ValueError("Attempt to use tranferable prefix={} for "
                                 "receipt.".format(wiger.verfer.qb64))
            atc.extend(wiger.qb64b)

    if cigars:
        atc.extend(Counter(Codens.NonTransReceiptCouples, count=len(cigars),
                           gvrsn=kering.Vrsn_1_0).qb64b)
        for cigar in cigars:
            if cigar.verfer.code not in NonTransDex:
                raise ValueError("Attempt to use tranferable prefix={} for "
                                 "receipt.".format(cigar.verfer.qb64))
            atc.extend(cigar.verfer.qb64b)
            atc.extend(cigar.qb64b)

    if pipelined:
        if len(atc) % 4:
            raise ValueError("Invalid attachments size={}, nonintegral"
                             " quadlets.".format(len(atc)))
        msg.extend(Counter(Codens.AttachmentGroup,
                           count=(len(atc) // 4), gvrsn=kering.Vrsn_1_0).qb64b)

    msg.extend(atc)
    return msg


def proofize(sadtsgs=None, *, sadsigers=None, sadcigars=None, pipelined=False):
    """

    Args:
        sadsigers (list) sad path signatures from transferable identifier of just sigs
        sadtsgs (list) sad path signatures from transferable identifier
        sadcigars (list) sad path signatures from non-transferable identifier
        pipelined (bool), True means prepend pipelining count code to attachemnts
            False means to not prepend pipelining count code

    Returns:
        bytes of CESR Proof Signature attachments
    """
    atc = bytearray()

    if sadtsgs is None and sadcigars is None:
        return atc

    sadtsgs = [] if sadtsgs is None else sadtsgs
    sadsigers = [] if sadsigers is None else sadsigers
    sadcigars = [] if sadcigars is None else sadcigars

    count = 0
    for (pather, sigers) in sadsigers:
        count += 1
        atc.extend(Counter(Codens.SadPathSigGroups, count=1,
                                  gvrsn=kering.Vrsn_1_0).qb64b)
        atc.extend(pather.qb64b)

        atc.extend(Counter(Codens.ControllerIdxSigs,
                                  count=len(sigers), gvrsn=kering.Vrsn_1_0).qb64b)
        for siger in sigers:
            atc.extend(siger.qb64b)

    for (pather, prefixer, seqner, saider, sigers) in sadtsgs:
        count += 1
        atc.extend(Counter(Codens.SadPathSigGroups, count=1,
                                gvrsn=kering.Vrsn_1_0).qb64b)
        atc.extend(pather.qb64b)

        atc.extend(Counter(Codens.TransIdxSigGroups, count=1,
                                gvrsn=kering.Vrsn_1_0).qb64b)
        atc.extend(prefixer.qb64b)
        atc.extend(seqner.qb64b)
        atc.extend(saider.qb64b)

        atc.extend(Counter(Codens.ControllerIdxSigs,
                                count=len(sigers), gvrsn=kering.Vrsn_1_0).qb64b)
        for siger in sigers:
            atc.extend(siger.qb64b)

    for (pather, cigars) in sadcigars:
        count += 1
        atc.extend(Counter(Codens.SadPathSigGroups, count=1,
                                gvrsn=kering.Vrsn_1_0).qb64b)
        atc.extend(pather.qb64b)

        atc.extend(Counter(Codens.NonTransReceiptCouples,
                                count=len(sadcigars), gvrsn=kering.Vrsn_1_0).qb64b)
        for cigar in cigars:
            if cigar.verfer.code not in coring.NonTransDex:
                raise ValueError("Attempt to use tranferable prefix={} for "
                                 "receipt.".format(cigar.verfer.qb64))
            atc.extend(cigar.verfer.qb64b)
            atc.extend(cigar.qb64b)

    msg = bytearray()

    if pipelined:
        if len(atc) % 4:
            raise ValueError("Invalid attachments size={}, nonintegral"
                             " quadlets.".format(len(atc)))
        msg.extend(Counter(Codens.AttachmentGroup, count=(len(atc) // 4),
                                gvrsn=kering.Vrsn_1_0).qb64b)

    if count > 1:
        root = coring.Pather(bext="-")
        msg.extend(Counter(Codens.RootSadPathSigGroups, count=count,
                                gvrsn=kering.Vrsn_1_0).qb64b)
        msg.extend(root.qb64b)

    msg.extend(atc)
    return msg


class Kever:
    """
    Kever is KERI key event verifier class
    Only supports current version VERSION

    Has the following public attributes and properties:

    Class Attributes:
        EstOnly (bool):
                True means allow only establishment events
                False means allow all events
        DoNotDelegate (bool):
                True means do not allow delegation other identifiers
                False means allow delegation of delegated identifiers

    Attributes:
        db (Baser | None): instance that manages the LMDB database when provided.
            When None provided then create and assign vacuous instance of Baser.
        cues (deque | None): Injected Kevery.cues when provided. Default None.
        prefixes (list | None): Injected from Kevery when provided.
            qb64 identifier prefixes of own habitat identifiers.
            Assign db.prefixes when None
            When empty operate in promiscuous mode
        version (Versionage): serder.version instance of current event state version
        prefixer (Prefixer):  instance for current event state
        sner (Number): instance of sequence number
        fner (Number): instance of first seen ordinal number
        dater (Dater): instance of first seen datetime
        serder (SerderKERI): instance of current event with .serder.diger for digest
        ilk (str): from Ilks for current event type
        tholder (Tholder): instance for event signing threshold
        verfers (list): of Verfer instances for current event state set of signing keys
        ndigers (list): of Diger instances for current event state set  of
            next (rotation) key digests
        ntholder (Tholder): instance for next (rotation) threshold
            from serder.ntholder
        toader (Number): instance of TOAD (threshold of accountable duplicity)
        wits (list): of qualified qb64 aids for witnesses
        cuts (list): of qualified qb64 aids for witnesses cut from prev wits list
        adds (list) of qualified qb64 aids for witnesses added to prev wits list

        estOnly (bool): config trait True means only allow establishment events
            Default False. Corresponds to config trait string "EO"
        doNotDelegate (bool): config trait True means do not allow delegation
            Default False. Corresponds to config trait string "DND"

        lastEst (LastEstLoc): namedtuple of int sn .s and qb64 digest .d of last est event
        delegated (bool): True means delegated identifier, False not delegated
        delpre(str): qb64 of delegator's prefix


    Properties:
        sn (int): sequence number property that returns .sner.num
        fn (int): first seen ordinal number property the returns .fner.num
        ndigs (list): of digests qb64 of .digers
        kevers (dict): reference to self.db.kevers
        transferable (bool): True if .digers is not empty and pre is transferable



    ToDo:
       Add Registrar Backer support:
        Class variable, instance variable and parse support config trait.
        raise error for now


    """
    EstOnly = False
    DoNotDelegate = False

    def __init__(self, *, state=None, serder=None, sigers=None, wigers=None,
                 db=None, estOnly=None, delseqner=None, delsaider=None, firner=None,
                 dater=None, cues=None, eager=False, local=True, check=False):
        """
        Create incepting kever and state from inception serder
        Verify incepting serder against sigers raises ValidationError if not

        Parameters:
            state (KeyStateRecord | None): instance for key state notice
            serder (SerderKERI | None): instance of inception event
            sigers (list | None): of Siger instances of indexed controller signatures
                of event. Index is offset into keys list from latest est event
            wigers (list | None): of Siger instances of indexed witness signatures of
                event. Index is offset into wits list from latest est event
            db (Baser | None): instance of lmdb database
            estOnly (bool | None): True means establishment only events allowed 'EO'.
                            False all events allowed.
            delseqner (Seqner | None): instance of delegating event sequence number.
                If this event is not delegated then seqner is ignored
            delsaider (Saider | None): instance of of delegating event SAID.
                If this event is not delegated then saider is ignored
            firner (Seqner | None): instance optional of cloned first seen ordinal
                If cloned mode then firner maybe provided (not None)
                When firner provided then compare fn of dater and database and
                first seen if not match then log and add cue notify problem
            dater (Dater | None): optional instance of cloned replay datetime
                If cloned mode then dater maybe provided (not None)
                When dater provided then use dater for first seen datetime
            cues (Deck | None): reference to Kevery.cues Deck when provided
                i.e. notices of events or requests to respond to
            eager (bool): True means try harder to find validate events by
                            walking KELs. Enables only being eager
                            in escrow processing not initial parsing.
                          False means only use pre-existing information
                            if any, either percolated attached or in database.
            local (bool): event source for validation logic
                True means event source is local (protected).
                False means event source is remote (unprotected).
                Event validation logic is a function of local or remote
            check (bool): True means do not update the database in any
                non-idempotent way. Useful for reinitializing the Kevers from
                a persisted KEL without updating non-idempotent first seen .fels
                and timestamps.
        """
        if not (state or (serder and sigers)):
            raise ValueError("Missing required arguments. Need state or serder"
                             " and sigers")

        if db is None:
            db = basing.Baser(reopen=True)  # default name = "main"
        self.db = db
        self.cues = cues
        local = True if local else False

        if state:  # preload from state
            self.reload(state)
            return

        # may update state as we go because if invalid we fail to finish init
        self.version = serder.version  # version dispatch ?

        ilk = serder.ilk # serder.ked["t"]
        if ilk not in (Ilks.icp, Ilks.dip):
            raise ValidationError("Expected ilk = {} or {} got {} for evt = {}."
                                  "".format(Ilks.icp, Ilks.dip,
                                            ilk, serder.ked))
        self.ilk = ilk

        self.incept(serder=serder)  # do major event validation and state setting

        self.config(serder=serder, estOnly=estOnly)  # assign config traits perms

        # Validates signers, delegation if any, and witnessing when applicable
        # If does not validate then escrows as needed and raises ValidationError
        sigers, wigers, delpre, delseqner, delsaider = self.valSigsWigsDel(
                                                        serder=serder,
                                                        sigers=sigers,
                                                        verfers=serder.verfers,
                                                        tholder=self.tholder,
                                                        wigers=wigers,
                                                        toader=self.toader,
                                                        wits=self.wits,
                                                        delseqner=delseqner,
                                                        delsaider=delsaider,
                                                        eager=eager,
                                                        local=local)

        self.delpre = delpre  # may be None
        self.delegated = True if self.delpre else False

        wits = serder.backs  # serder.ked["b"]
        # .validateSigsDelWigs above ensures thresholds met otherwise raises exception
        # all validated above so may add to KEL and FEL logs as first seen
        # returns fn == None if already logged fn log is non idempotent
        fn, dts = self.logEvent(serder=serder, sigers=sigers, wigers=wigers,
                                wits=wits,
                                first=True if not check else False,
                                seqner=delseqner, saider=delsaider,
                                firner=firner, dater=dater, local=local)
        if fn is not None:  # first is non-idempotent for fn check mode fn is None
            self.fner = Number(num=fn)
            self.dater = Dater(dts=dts)
            self.db.states.pin(keys=self.prefixer.qb64,
                               val=self.state())


    @property
    def sn(self):
        """
        Returns:
            (int): .sner.num
        """
        return self.sner.num


    @property
    def fn(self):
        """
        Returns:
            (int): .fner.num
        """
        return self.fner.num


    @property
    def ndigs(self):
        """
        Returns:
            (list): digs of digers
        """
        return [diger.qb64 for diger in self.ndigers]


    @property
    def kevers(self):
        """
        Returns .baser.kevers
        """
        return self.db.kevers


    @property
    def prefixes(self):
        """
        Returns .db.prefixes
        """
        return self.db.prefixes


    @property
    def groups(self):
        """
        Returns .db.gids oset of group hab ids (prefixes)
        """
        return self.db.groups


    @property
    def transferable(self):
        """
        Property transferable:
        Returns True if identifier does not have non-transferable derivation code
                and .nextor is not None
                False otherwise
        """
        return True if self.ndigers and self.prefixer.transferable else False


    def locallyOwned(self, pre: str | None = None):
        """Returns True if pre is in .prefixes and not in .groups
        False otherwise.
        Indicates that provided identifier prefix is controlled by a local
        controller from .prefixes but is not a group with local member.
        i.e pre is a locally owned (controlled) AID (identifier prefix)

        Returns:
            (bool): True if pre is local hab but not group hab
                        When pre="" empty then returns False

        Parameters:
            pre (str|None): qb64 identifier prefix if any. Default None
                    None means use self.prefixer.qb64


        """
        pre = pre if pre is not None else self.prefixer.qb64
        return pre in self.prefixes and pre not in self.groups


    def locallyDelegated(self, pre: str):
        """Returns True if pre is in .prefixes and not in .groups
        False otherwise. Use when pre is a delegator for some event and
        want to confirm that pre is also locallyOwned thereby making the
        associated event locallyDelegated.

        Indicates that provided identifier prefix is controlled by a local
        controller from .prefixes but is not a group with local member.
        i.e pre is a locally owned (controlled) AID (identifier prefix)
        Because delpre may be None, changes the default to "" instead of
        self.prefixer.pre because self.prefixer.pre is delegate not delegator
        of self. Unaccepted dip events do not have self.delpre set yet.

        Returns:
            (bool): True if pre is local hab but not group hab
                        When pre="" empty or None then returns False

        Parameters:
            pre (str): qb64 identifier prefix if any.
        """
        pre = pre if pre is not None else ""
        return self.locallyOwned(pre=pre)


    def locallyWitnessed(self, *, wits: list[str]=None, serder: (str)=None):
        """Returns True if a local controller is a witness of this Kever's KEL
           of wits in serder of if None then current wits for this Kever.
           i.e.  self is witnessd by locally owned (controlled) AID (identifier prefix)

        Parameters:
           wits (list[str]): qb64 identifier prefixes of witnesses
           serder ( SerderKERI | None): SerderKERI instace if any

        """
        if not wits:
            if not serder:
                wits = self.wits
            else:
                if serder.pre != self.prefixer.qb64:  # not same KEL as self
                    return False
                wits, _, _ = self.deriveBacks(serder=serder)

        return True if (self.prefixes & oset(wits)) else False


    def locallyMembered(self, pre: str | None = None):
        """Returns True if group hab identifier prefix pre has as a contributing
        member a locally owned prefix by virture of pre in .groups

        Returns:
            (bool): True if pre is group hab identifier in .groups
                    False otherwise

        Parameters:
            pre (str|None): qb64 identifier prefix if any or None
                           When None default to use self.prefixer.qb64

        """
        # assumes stale group membership is taken care of by presence of groups
        # i.e where once a local member but no more.
        pre = pre if pre is not None else self.prefixer.qb64
        return pre in self.groups  # groups

    def locallyContributedIndices(self, verfers: list[Verfer]):
        """Returns list of indices of public keys contributed by local members
        to the KEL with current signing keys represented by verfers

        Using the pubs index to find members of a signing group

        Parameters:
            verfers (list[Verfer]): instance for each current signing key

        Returns:
            indices list[int]: list of indices of keys contributed by local members

        """
        habord = self.db.habs.get(keys=(self.prefixer.qb64,))
        kever = self.kevers[habord.mid]

        idx = [verfer.qb64 for verfer in verfers].index(kever.verfers[0].qb64)
        return [idx]

    def reload(self, state):
        """
        Reload Kever attributes (aka its state) from state (KeyStateRecord)

        Parameters:
            state (KeyStateRecord | None): instance for key state notice

        """
        self.version = Versionage._make(state.vn)
        self.prefixer = Prefixer(qb64=state.i)
        self.sner = Number(numh=state.s)  # sequence number Number instance hex str
        self.fner = Number(numh=state.f) # first seen ordinal Number hex str
        self.dater = Dater(dts=state.dt)
        self.ilk = state.et
        self.tholder = Tholder(sith=state.kt)
        self.ntholder = Tholder(sith=state.nt)
        self.verfers = [Verfer(qb64=key) for key in state.k]
        self.ndigers = [Diger(qb64=dig) for dig in state.n]
        self.toader = Number(numh=state.bt)  # auto converts from hex num
        self.wits = state.b
        self.cuts = state.ee.br
        self.adds = state.ee.ba
        self.estOnly = False
        self.doNotDelegate = True if TraitDex.DoNotDelegate in state.c else False
        self.estOnly = True if TraitDex.EstOnly in state.c else False
        self.lastEst = LastEstLoc(s=int(state.ee.s, 16),
                                  d=state.ee.d)
        self.delpre = state.di if state.di else None
        self.delegated = True if self.delpre else False

        if (raw := self.db.getEvt(key=dgKey(pre=self.prefixer.qb64,
                                            dig=state.d))) is None:
            raise MissingEntryError(f"Corresponding event not found for state="
                                    f"{state}.")
        self.serder = serdering.SerderKERI(raw=bytes(raw))

        # May want to do additional checks here


    def incept(self, serder, estOnly=None):
        """
        Verify incept key event message from serder


        Parameters:
            serder is SerderKERI instance of inception event
            estOnly is boolean  to indicate establish only events allowed
        """
        ked = serder.ked

        self.sner = serder.sner
        if self.sner.positive:
            raise ValidationError(f"Nonzero sn={self.sner.num} in inception event.")

        self.verfers = serder.verfers  # converts keys to verifiers
        self.tholder = serder.tholder  # Tholder(sith=ked["kt"])  #  parse sith into Tholder instance
        if len(self.verfers) < self.tholder.size:
            raise ValidationError("Invalid sith = {} for keys = {} for evt = {}."
                                  "".format(ked["kt"],
                                            [verfer.qb64 for verfer in self.verfers],
                                            ked))



        self.prefixer = Prefixer(qb64=serder.pre)
        self.serder = serder  # need whole serder for digest agility comparisons

        ndigs = serder.ndigs # ked["n"]
        if not self.prefixer.transferable and ndigs:  # nxt must be empty for nontrans prefix
            raise ValidationError("Invalid inception next digest list not empty for "
                                  "non-transferable prefix = {} for evt = {}."
                                  "".format(self.prefixer.qb64, ked))
        self.ndigers = serder.ndigers
        self.ntholder = serder.ntholder

        self.cuts = []  # always empty at inception since no prev event
        self.adds = []  # always empty at inception since no prev event
        wits = ked["b"]
        if not self.prefixer.transferable and wits:  # wits must be empty for nontrans prefix
            raise ValidationError("Invalid inception wits not empty for "
                                  "non-transferable prefix = {} for evt = {}."
                                  "".format(self.prefixer.qb64, ked))
        if len(oset(wits)) != len(wits):
            raise ValidationError("Invalid backers = {}, has duplicates for evt = {}."
                                  "".format(wits, ked))
        self.wits = wits

        toader = Number(num=ked["bt"])  # auto converts hex num to int
        if wits:
            if toader.num < 1 or toader.num > len(wits):  # out of bounds toad
                raise ValueError(f"Invalid toad = {toader.num} for backers "
                                 f"(wits)={wits} for event={ked}.")
        else:
            if toader.num != 0:  # invalid toad
                raise ValueError(f"Invalid toad = {toader.num} for backers "
                                 "(wits)={wits} for event={ked}.")
        self.toader = toader

        data = ked["a"]
        if not self.prefixer.transferable and data:  # data must be empty for nontrans prefix
            raise ValidationError("Invalid inception data not empty for "
                                  "non-transferable prefix = {} for evt = {}."
                                  "".format(self.prefixer.qb64, ked))


        # need this to recognize recovery events and transferable receipts
        # last establishment event location
        self.lastEst = LastEstLoc(s=self.sner.num, d=self.serder.said)


    def config(self, serder, estOnly=None, doNotDelegate=None):
        """
        Process cnfg field for configuration traits
        """
        # assign traits
        self.estOnly = (True if (estOnly if estOnly is not None else self.EstOnly)
                        else False)  # ensure default estOnly is boolean

        self.doNotDelegate = (True if (doNotDelegate if doNotDelegate is not None
                                       else self.DoNotDelegate)
                              else False)  # ensure default doNotDelegate is boolean

        cnfg = serder.traits # serder.ked["c"]  # process cnfg for traits
        if TraitDex.EstOnly in cnfg:
            self.estOnly = True
        if TraitDex.DoNotDelegate in cnfg:
            self.doNotDelegate = True


    def update(self, serder, sigers, wigers=None, delseqner=None, delsaider=None,
               firner=None, dater=None, eager=False, local=True, check=False):
        """
        Not an inception event. Verify event serder and indexed signatures
        in sigers and update state

        Parameters:
            serder (SerderKERI): instance of  event
            sigers (list): of SigMat instances of indexed signatures of controller
                signatures of event. Index is offset into keys list from latest
                est event and when provided ondex is offset into key digest list
                from prior next est event to latest est event.
            wigers (list | None): of Siger instances of indexed witness signatures of
                event. Index is offset into wits list from latest est event
            delseqner (Seqner | None): instance of delegating event sequence number.
                If this event is not delegated then seqner is ignored
            delsaider (Saider | None): instance of of delegating event said.
                If this event is not delegated then diger is ignored
            firner (Seqner | None): Seqner instance of cloned first seen ordinal
                If cloned mode then firner maybe provided (not None)
                When firner provided then compare fn of dater and database and
                first seen if not match then log and add cue notify problem
            dater (Dater | None): Dater instance of cloned replay datetime
                If cloned mode then dater maybe provided (not None)
                When dater provided then use dater for first seen datetime
            eager (bool): True means try harder to find validate events by
                            walking KELs. Enables only being eager
                            in escrow processing not initial parsing.
                          False means only use pre-existing information
                            if any, either percolated attached or in database.
            local (bool): event source for validation logic
                True means event source is local (protected).
                False means event source is remote (unprotected).
                Event validation logic is a function of local or remote
            check (bool): True means do not update the database in any
                non-idempotent way. Useful for reinitializing the Kevers from
                a persisted KEL without updating non-idempotent first seen .fels
                and timestamps.

        """
        ked = serder.ked
        if not self.transferable:  # not transferable so no further events allowed
            raise ValidationError("Unexpected event = {} is nontransferable "
                                  " or abandoned state.".format(ked))

        if serder.pre != self.prefixer.qb64:
            raise ValidationError("Mismatch event aid prefix = {} expecting"
                                  " = {} for evt = {}.".format(serder.pre,
                                                               self.prefixer.qb64,
                                                               ked))

        local = True if local else False

        sner = serder.sner  # Number instance ensures whole number for sequence number
        ilk = serder.ilk # ked["t"]

        if ilk in (Ilks.rot, Ilks.drt):  # rotation (or delegated rotation) event
            if self.delegated and ilk != Ilks.drt:
                raise ValidationError("Attempted non delegated rotation on "
                                      "delegated pre = {} with evt = {}."
                                      "".format(serder.pre, ked))

            tholder, toader, wits, cuts, adds = self.rotate(serder)

            # Validates signers, delegation if any, and witnessing when applicable
            # returned sigers and wigers are verified signatures
            # If does not validate then escrows as needed and raises ValidationError
            sigers, wigers, delpre, delseqner, delsaider = self.valSigsWigsDel(
                                                        serder=serder,
                                                        sigers=sigers,
                                                        verfers=serder.verfers,
                                                        tholder=tholder,
                                                        wigers=wigers,
                                                        toader=toader,
                                                        wits=wits,
                                                        delseqner=delseqner,
                                                        delsaider=delsaider,
                                                        eager=eager,
                                                        local=local)



            # .valSigWigsDel above ensures thresholds met otherwise raises exception
            # all validated above so may add to KEL and FEL logs as first seen
            fn, dts = self.logEvent(serder=serder, sigers=sigers, wigers=wigers,
                                    wits=wits,
                                    first=True if not check else False,
                                    seqner=delseqner, saider=delsaider,
                                    firner=firner, dater=dater, local=local)

            # nxt and signatures verify so update state
            self.sner = sner  # sequence number Number instance
            self.serder = serder  # need whole serder for digest agility compare
            self.ilk = ilk
            self.tholder = tholder
            self.verfers = serder.verfers
            self.ndigers = serder.ndigers
            self.ntholder = serder.ntholder

            self.toader = toader
            self.wits = wits
            self.cuts = cuts
            self.adds = adds

            # last establishment event location need this to recognize recovery events
            self.lastEst = LastEstLoc(s=self.sner.num, d=self.serder.said)
            if fn is not None:  # first is non-idempotent for fn check mode fn is None
                self.fner = Number(num=fn)
                self.dater = Dater(dts=dts)
                self.db.states.pin(keys=self.prefixer.qb64, val=self.state())


        elif ilk == Ilks.ixn:  # subsequent interaction event
            if self.estOnly:
                raise ValidationError("Unexpected non-establishment event = {}."
                                      "".format(serder.ked))

            #for k in IXN_LABELS:
                #if k not in ked:
                    #raise ValidationError("Missing element = {} from {} event."
                                          #" evt = {}.".format(k, Ilks.ixn, ked))

            if not sner.num == (self.sner.num + 1):  # sn not in order
                raise ValidationError("Invalid sn = {} expecting = {} for evt "
                                      "= {}.".format(sner.num, self.sner.num + 1, ked))

            if not self.serder.compare(said=ked["p"]):  # prior event dig not match
                raise ValidationError("Mismatch event dig = {} with state dig"
                                      " = {} for evt = {}.".format(ked["p"],
                                                                   self.serder.said,
                                                                   ked))

            # interaction event use keys, sith, toad, and wits from pre-existing Kever state

            # Validates signers, delegation if any, and witnessing when applicable
            # If does not validate then escrows as needed and raises ValidationError
            sigers, wigers, delpre, _, _ = self.valSigsWigsDel(
                                                        serder=serder,
                                                        sigers=sigers,
                                                        verfers=self.verfers,
                                                        tholder=self.tholder,
                                                        wigers=wigers,
                                                        toader=self.toader,
                                                        wits=self.wits,
                                                        eager=eager,
                                                        local=local)

            # .validateSigsDelWigs above ensures thresholds met otherwise raises exception
            # all validated above so may add to KEL and FEL logs as first seen
            fn, dts = self.logEvent(serder=serder, sigers=sigers, wigers=wigers,
                                    first=True if not check else False)  # First seen accepted

            # validates so update state
            self.sner = sner  # sequence number Number instance
            self.serder = serder  # need for digest agility includes .serder.diger
            self.ilk = ilk
            if fn is not None:  # first is non-idempotent for fn check mode fn is None
                self.fner = Number(num=fn)
                self.dater = Dater(dts=dts)
                self.db.states.pin(keys=self.prefixer.qb64, val=self.state())

        else:  # unsupported event ilk so discard
            raise ValidationError("Unsupported ilk = {} for evt = {}.".format(ilk, ked))


    def rotate(self, serder):
        """
        Generic Rotate Operation Validation Processing
        Validates provisional rotation
        Same logic for both 'rot' and 'drt' (plain and delegated rotation)

        Returns: tuple (tholder, toader, wits, cuts, adds) of provisional  results
        of rotation subject to additional validation

        Parameters:
            serder (SerderKERI): instance of rotation ('rot' or 'drt') event.


        """
        ked = serder.ked
        sner = serder.sner
        pre = serder.pre  # ked["i"]  # controller AID prefix
        prior = serder.prior # ked["p"]  # prior event said
        ilk = serder.ilk

        if sner.num > self.sner.num + 1:  # out of order event
            raise ValidationError(f"Out of order event sn = {sner.num} expecting"
                                  f" = {self.sner.num + 1} for evt = {ked}.")

        elif sner.num <= self.sner.num:  # stale or recovery
            #  stale events could be duplicitous
            #  duplicity detection should have happend in Kevery before .update
            # and .rotate called so raise exception if stale
            # seems redundant but protects bare .update if not called by Kevery

            if ((ilk == Ilks.rot and sner.num <= self.lastEst.s) or
                (ilk == Ilks.drt and sner.num < self.lastEst.s)):  # stale  event
                    raise ValidationError("Stale event sn = {} expecting"
                                      " = {} for evt = {}.".format(sner.num,
                                                                   self.sner.num + 1,
                                                                   ked))

            else:  # recovery event rot sn > self.lastEst.s or drt sn = self.lastEst.s
                if ilk == Ilks.rot and self.ilk != Ilks.ixn:  # rot recovery  may only override ixn state
                    raise ValidationError("Invalid recovery attempt: Recovery"
                                          "at ilk = {} not ilk = {} for evt"
                                          " = {}.".format(self.ilk,
                                                          Ilks.ixn,
                                                          ked))

                psn = sner.num - 1  # use sn of prior event to fetch prior event
                # fetch raw serialization of last inserted  event at psn
                pdig = self.db.getKeLast(key=snKey(pre=pre, sn=psn))
                if pdig is None:
                    raise ValidationError("Invalid recovery attempt: "
                                          "Bad sn = {} for event = {}."
                                          "".format(psn, ked))
                praw = self.db.getEvt(key=dgKey(pre=pre, dig=pdig))
                if praw is None:
                    raise ValidationError("Invalid recovery attempt: "
                                          " Bad dig = {}.".format(pdig))
                pserder = serdering.SerderKERI(raw=bytes(praw))  # deserialize prior event raw
                if not pserder.compare(said=prior):  # bad recovery event
                    raise ValidationError("Invalid recovery attempt:"
                                          "Mismatch recovery event prior dig"
                                          "= {} with dig = {} of event sn = {}"
                                          " evt = {}.".format(prior,
                                                              pserder.said,
                                                              psn,
                                                              ked))

        else:  # sn == self.sn + 1   new non-recovery event
            if not self.serder.compare(said=prior):  # prior event dig not match
                raise ValidationError("Mismatch event dig = {} with"
                                      " state dig = {} for evt = {}."
                                      "".format(prior, self.serder.said, ked))

        # check derivation code of pre for non-transferable
        if not self.ndigers:  # prior next list is empty so rotations not allowed
            raise ValidationError("Attempted rotation for nontransferable"
                                  " prefix = {} for evt = {}."
                                  "".format(self.prefixer.qb64, ked))

        tholder = serder.tholder  # Tholder(sith=ked["kt"])  #  parse sith into Tholder instance
        keys = serder.keys # event's keys ked["k"]
        if len(keys) < tholder.size:
            raise ValidationError(f"Invalid sith = {serder.tholder} for keys = "
                                  f"{keys} for evt = {ked}.")

        # compute wits from existing .wits with new cuts and adds from event
        # use ordered set math ops to verify and ensure strict ordering of wits
        # cuts and add to ensure that indexed signatures on indexed witness
        # receipts work
        wits, cuts, adds = self.deriveBacks(serder)

        toader = serder.bner # Number(num=ked["bt"])  # auto converts hex num to int
        if wits:
            if toader.num < 1 or toader.num > len(wits):  # out of bounds toad
                raise ValueError(f"Invalid toad = {toader.num} for backers "
                                 f"(wits)={wits} for event={ked}.")
        else:
            if toader.num != 0:  # invalid toad
                raise ValueError(f"Invalid toad = {toader.num} for backers "
                                 "(wits)={wits} for event={ked}.")

        return tholder, toader, wits, cuts, adds


    def deriveBacks(self, serder):
        """Derives and return tuple of (wits, cuts, adds) for backers  given
        current set and any changes provided by serder.

        Returns:
            wca (tuple): of
               wits (list[str]): prefixes of witnesses full list (backers)
               cuts (list[str]): prefixes of witnesses removed in latest est evt
               adds (list[str]): prefixes of witnesses added in latest est evt

        Parameters:
            serder (SerderKeri): instance of current event
        """
        if serder.ilk not in (Ilks.rot, Ilks.drt) or self.sn >= serder.sn:  # no changes
            return self.wits, self.cuts, self.adds

        witset = oset(self.wits)
        cuts = serder.cuts
        cutset = oset(cuts)
        if len(cutset) != len(cuts):
            raise ValidationError("Invalid cuts = {cuts}, has duplicates for "
                                  f"evt = {serder.ked}.")

        if (witset & cutset) != cutset:  # some cuts not in wits
            raise ValidationError(f"Invalid cuts = {cuts}, not all members in "
                                  f"wits for evt = {serder.ked}.")

        adds = serder.adds
        addset = oset(adds)
        if len(addset) != len(adds):
            raise ValidationError(f"Invalid adds = {adds}, has duplicates for "
                                  f"evt = {serder.ked}.")

        if cutset & addset:  # non empty intersection
            raise ValidationError(f"Intersecting cuts = {cuts} and adds = {adds}"
                                  f"for evt = {serder.ked}.")

        if witset & addset:  # non empty intersection
            raise ValidationError(f"Intersecting wits = {self.wits} and  adds ="
                                  f"{adds} for evt = {serder.ked}.")

        wits = list((witset - cutset) | addset)

        if len(wits) != (len(self.wits) - len(cuts) + len(adds)):  # redundant?
            raise ValidationError(f"Invalid member combination among wits = "
                                  f"{self.wits}, cuts ={cuts}, and adds = "
                                  f"{adds,} for evt = {serder.ked}.")
        return (wits, cuts, adds)



    def valSigsWigsDel(self, serder, sigers, verfers, tholder,
                                wigers, toader, wits, *,
                                delseqner=None, delsaider=None, eager=False,
                                local=True):
        """
        Returns triple (sigers, wigers, delegator) where:
        sigers is unique validated signature verified members of inputed sigers
        wigers is unique validated signature verified members of inputed wigers
        delegator is qb64 delegator prefix if delegated else None

        Validates sigers signatures by validating indexes, verifying signatures, and
            validating threshold sith.
        Validate witness receipts by validating indexes, verifying
            witness signatures and validating toad.
        Witness validation is a function of wits .prefixes and .local

        Parameters:
            serder (SerderKERI): instance of event
            sigers (list): of Siger instances of indexed controllers signatures.
                Index is offset into verfers list from which public key may be derived.
            verfers (list): of Verfer instances of keys from latest est event
            tholder (Tholder): instance of sith threshold
            wigers (list): of Siger instances of indexed witness signatures.
                Index is offset into wits list of associated witness nontrans pre
                from which public key may be derived.
            toader (Number): instance of backer witness threshold
            wits (list): of qb64 non-transferable prefixes of witnesses used to
                derive werfers for wigers
            delseqner (Seqner | None): instance of delegating event sequence number.
                If this event is not delegated then seqner is ignored
            delsaider (Saider | None): instance of of delegating event said.
                If this event is not delegated then saider is ignored
            eager (bool): True means try harder to find validate events by
                            walking KELs. Enables only being eager
                            in escrow processing not initial parsing.
                          False means only use pre-existing information
                            if any, either percolated attached or in database.
            local (bool): event source for validation logic
                True means event source is local (protected).
                False means event source is remote (unprotected).
                Event validation logic is a function of local or remote

        """
        if len(verfers) < tholder.size:
            raise ValidationError("Invalid sith = {} for keys = {} for evt = {}."
                                  "".format(tholder.sith,
                                            [verfer.qb64 for verfer in verfers],
                                            serder.ked))

        # Filters sigers to remove any signatures from locally membered groups
        # when not local (remote) event source. So that attacker can't source
        # remotely compromised but locally membered signatures to satisfy threshold.
        if not local and self.locallyMembered():  # is this Kever's pre a local group
            if indices := self.locallyContributedIndices(verfers):
                for siger in list(sigers):  # copy so clean del on original elements
                    if siger.index in indices:
                        sigers.remove(siger)
                        if self.cues:
                            self.cues.push(dict(kin="remoteMemberedSig",
                                                serder=serder,
                                                index=siger.index))


        # get unique verified sigers and indices lists from sigers list
        sigers, indices = verifySigs(raw=serder.raw, sigers=sigers, verfers=verfers)
        # sigers  now have .verfer assigned

        # check if minimally signed in order to continue processing
        if not indices:  # must have a least one verified sig
            raise ValidationError("No verified signatures for evt = {}."
                                  "".format(serder.ked))

        # at least one valid controller signature so we can now escrow event

        # Misfit check events that must be locally sourced (protected).
        # Misfit escrow process may repair (upgrade) the protection when appropriate
        # Put all misfit checks up front so never goes into any escrow but
        # misfit if fails any misfit checks.
        # get delegator's delpre if any for misfit check
        if serder.ilk == Ilks.dip:  # dip so delpre in event "di" field
            delpre = serder.delpre  # delegator from dip event
            if not delpre:  # empty or None
                raise ValidationError(f"Empty or missing delegator for delegated"
                                          f" inception event = {serder.ked}.")
        elif serder.ilk == Ilks.drt:  # serder.ilk == Ilks.drt so rotation
            delpre = self.delpre  # delpre in kever state
        else:  # not delegable event icp, rot, ixn
            delpre = None

        # Misfit escrow checks
        if (not local and (self.locallyOwned() or
                            self.locallyWitnessed(wits=wits) or
                            self.locallyDelegated(pre=delpre))):
            self.escrowMFEvent(serder=serder, sigers=sigers, wigers=wigers,
                               seqner=delseqner, saider=delsaider, local=local)
            raise MisfitEventSourceError(f"Nonlocal source for locally owned or"
                                         f"locally witnessed or locally delegated"
                                         f"event={serder.ked}, local aids="
                                         f"{self.prefixes}, {wits=}, "
                                         f"delgator={delpre}.")

        werfers = [Verfer(qb64=wit) for wit in wits]  # get witness public key verifiers
        # get unique verified wigers and windices lists from wigers list
        wigers, windices = verifySigs(raw=serder.raw, sigers=wigers, verfers=werfers)
        # each wiger now has added to it a werfer of its wit in its .verfer property

        # escrow if not fully signed vs signing threshold
        if not tholder.satisfy(indices):  # at least one but not enough
            self.escrowPSEvent(serder=serder, sigers=sigers, wigers=wigers,
                               seqner=delseqner, saider=delsaider, local=local)
            raise MissingSignatureError(f"Failure satisfying sith = {tholder.sith}"
                                        f" on sigs for {[siger.qb64 for siger in sigers]}"
                                        f" for evt = {serder.ked}.")


        # escrow if not fully signed vs prior next rotation threshold
        if serder.ilk in (Ilks.rot, Ilks.drt):  # rotation so check prior next threshold
            # prior next threshold in .ntholder and digers in .ndigers
            ondices = self.exposeds(sigers)
            if not self.ntholder.satisfy(indices=ondices):
                self.escrowPSEvent(serder=serder, sigers=sigers, wigers=wigers,
                                   seqner=delseqner, saider=delsaider,local=local)
                raise MissingSignatureError(f"Failure satisfying prior nsith="
                                            f"{self.ntholder.sith} with exposed "
                                            f"sigs= {[siger.qb64 for siger in sigers]}"
                                            f" for new est evt={serder.ked}.")

        # this point the sigers have been verified and the wigers have been verified
        # even if locallyOwned or locallyMembered or locallyWitnessed.
        # But the toad has not yet been verified.

        if not wits:
            if toader.num != 0:  # bad toad non-zero and not witnessed bad event
                raise ValidationError(f"Invalid toad = {toader.num} for wits = {wits}")

        else:  # wits so may need to validate toad
            # The toad is only verified against the wigers as fully witnessed if
            # not (locallyOwned or locallyMembered or locallyWitnessed)
            if (not (self.locallyOwned() or self.locallyMembered() or
                        self.locallyWitnessed(wits=wits))):
                if wits:  # is witnessed
                    if toader.num < 1 or toader.num > len(wits):  # out of bounds toad
                        raise ValidationError(f"Invalid toad = {toader.num} for wits = {wits}")
                else:  # not witnessed
                    if toader.num != 0:  # invalid toad
                        raise ValidationError(f"Invalid toad = {toader.num} for wits = {wits}")

                if len(windices) < toader.num:  # not fully witnessed yet
                    if self.escrowPWEvent(serder=serder, wigers=wigers, sigers=sigers,
                                          seqner=delseqner, saider=delsaider,
                                          local=local):
                        # cue to query for witness receipts
                        self.cues.push(dict(kin="query", q=dict(pre=serder.pre, sn=serder.snh)))
                    raise MissingWitnessSignatureError(f"Failure satisfying toad={toader.num} "
                                                       f"on witness sigs="
                                                       f"{[siger.qb64 for siger in wigers]} "
                                                       f"for event={serder.ked}.")


        # Delegator approves delegation by attaching valid source
        # seal and reprocessing event which shows up here as delseqner, delsaider.
        # Won't get to here if not local and locallyDelegated(delpre) misfit
        # checks above will send nonlocal sourced delegable event to
        # misfit escrow first. Mistfit escrow must first promote to local and
        # reprocess event before we get to here. Assumes that attached source
        # seal in this case can't be malicious since sourced locally.
        # Doesn't get to here until fully signed and witnessed.

        if self.locallyDelegated(delpre):  # local delegator
            # must be local if locallyDelegated or caught above as misfit
            if delseqner is None or delsaider is None: # missing delegation seal
                # so escrow delegable. So local delegator can approve OOB.
                # and create delegator event with valid event seal of this
                # delegated event and then reprocess event with attached source
                # seal to delegating event, i.e. delseqner, delsaider.
                self.escrowDelegableEvent(serder=serder, sigers=sigers,
                                          wigers=wigers, local=local)
                raise MissingDelegableApprovalError(f"Missing approval for "
                                                    f" delegation by {delpre} of"
                                                    f"event = {serder.ked}.")

        # validateDelegation returns (None, None) when delegation validation
        # does not apply. Raises ValidationError if validation applies but
        # does not validate.
        delseqner, delsaider = self.validateDelegation(serder,
                                                        sigers=sigers,
                                                        wigers=wigers,
                                                        wits=wits,
                                                        delpre=delpre,
                                                        delseqner=delseqner,
                                                        delsaider=delsaider,
                                                        eager=eager,
                                                        local=local)

        return (sigers, wigers, delpre, delseqner, delsaider)




    def exposeds(self, sigers):
        """Returns list of ondices (indices) suitable for Tholder.satisfy
        from self.ndigers (prior next key digests ) as exposed by event sigers.
        Uses dual index feature of siger. Assumes that each siger.verfer is
        from the correct key given by siger.index and the signature has been verified.

        A key given by siger.verfer (at siger.index in the current key list)
        may expose a prior next key hidden by the diger at siger.ondex in .digers.

        Each returned ondex must be properly exposed by a siger in sigers
        such that the siger's indexed key given by siger.verfer matches the
        siger's ondexed digest from digers.

        The ondexed digest's code is used to compute the digest of the corresponding
        indexed key verfer to verify that they match. This supports crypto agility
        for different digest codes, i.e. all digests in .digers may use a different
        algorithm.

        Only ondices from properly matching key and digest are returned.

        Used to extract the indices from the list of prior next digests .digers
        exposed by the signatures (sigers) on a rotation event of the newly
        current keys given by each .verfer at .index from sigers. Only checks
        keys and digests that correspond to provided signatures not all keys and
        digests defined by the rotation event.

        Parameters:
            sigers (list): of Siger instances  of indexed signature with .verfer
        """
        odxs = []
        for siger in sigers:
            try:
                diger = self.ndigers[siger.ondex]
            except TypeError as ex:  # ondex may be None
                continue
            except IndexError as ex:
                continue
                #raise ValidationError(f'Invalid ondex={siger.ondex} '
                                      #f'to expose digest.') from ex

            kdig = Diger(ser=siger.verfer.qb64b, code=diger.code).qb64
            if kdig == diger.qb64:
                odxs.append(siger.ondex)

        return odxs


    def validateDelegation(self, serder, sigers, wigers, wits, delpre, *,
                    delseqner=None, delsaider=None, eager=False, local=True):
        """
        Returns delegator's qb64 identifier prefix if validation successful.
        Assumes that local vs remote source checks have been applied before
        this function is called.

        Rules:
            If event is not a delegated event then not valid delegation
            If delegatee's own event (.mine) then valid delegation
            If delegation seal found in delgator's KEL then valid delegation given
                valid superseding rules below
            Otherwise escrow or reject if error condition

        seal validates with respect to Delegator's KEL
        Location Seal is from Delegate's establishment event
        Assumes state setup

        self is last accepted event if any or yet to be accepted event,
        serder is received event

        Parameters:
            serder (SerderKERI): instance of delegated event serder
            sigers (list[Siger]): of Siger instances of indexed controller sigs of
                delegated event. Assumes sigers is list of unique verified sigs
            wigers (list[Siger]): of optional Siger instance of indexed witness sigs of
                delegated event. Assumes wigers is list of unique verified sigs
            wits (list[str]): of qb64 non-transferable prefixes of witnesses used to
                derive werfers for wigers
            delpre (str): qb64 prefix of delegator
            delseqner (Seqner | None): instance of delegating event sequence number.
                If this event is not delegated then ignored
            delsaider (Saider | None): instance of of delegating event digest.
                If this event is not delegated ignored
                local (bool): event source for validation logic
                True means event source is local (protected).
                False means event source is remote (unprotected).
                Event validation logic is a function of local or remote
            eager (bool): True means try harder to validate event by
                            walking KELs. Enables only being eager
                            in escrow processing not initial parsing.
                          False means only use pre-existing information
                            if any, either percolated attached or in database.
            local (bool): event source for validation logic
                True means event source is local (protected).
                False means event source is remote (unprotected).
                Event validation logic is a function of local or remote

        Returns:
            None

        Process Logic:
            A delegative event is processed differently for each of four different
            parties, namely, controller of event, witness to controller of event,
            delegator of event , and validator of event that is not controller,
            witness or delegator. Events are processed as either local (protected)
            or remote. A local event may assume that the event only came via a
            protected transmission path. This might be because the event is
            functions locally on a device under the supervision of the controller
            or was received via some protected channel using some form of MFA.
            A remote event is received in an unprotected manner. The purpose of
            local and remote is to allow increased security on local events where
            a threshold structure is imposed.

            A witness pool may act a threshold structure for enchanced security
            when each witness only accepts local events that are protected
            by a unique authentication factor thereby making the controller's
            signature(s) the first factor and the set of unique witness factors
            a secondary threshold factor. An attacker therefore has to compromise
            not merely the controller's private key(s) but also the unique second factor
            on each of a threshold satisfycing number of witnesses.

            Likewise a delegator may act as a threshold structure for enhanced security
            when the delegator only accepts local events for delegation that are
            protected by a unique authentication factor thereby making the
            controller's signatures the first factor, a threshold satisfycing
            number of unique witness factors the second layer of factors, and
            the delegator's unique authentication factor as the third factor.
            An attacker therefore has to compromise not merely the controller's
            private key(s) but also the unique second factor
            on each of a threshold satisfycing number of witnesses and the unique
            third factor for the delegator.

            Controller as delegatee must accept its own delegated event prior
            to full witnessing or delegator approval (anchored seal) by signing the
            event in order to trigger the logic to get witness receipts and
            delegator approval. This means a local (protected) event may be
            accepted into controller's KEL when fully signed by controller.

            Witness must accept a controller's delegated event it witnesses prior to
            full witnessing or delegator approval in order to trigger its
            witnessing logic. This means a local (protected) event may be
            accepted into  a witness' KEL when fully signed by its controller.

            Delegator may escrow or sandbox a delegated event prior to it anchoring
            a seal of the event in its KEL in order to trigger its approval logic.
            Alternatively the approval logic may be triggered immediately after
            it is received and authenticated on it its local (protected) channel
            but before it is submitted to its local Kevery for processing.

            The delegator MUST NOT accept a delegable event unless it is locally
            sourced, fully signed by its controller, and fully witnessed by its
            controller's designated witness pool.
            A Delegator may impose additional validation logic prior to approval.
            The approval logic may be handled by an escrow that only runs if
            the delegable event is sourced as local. This may require a
            sandboxed kel for the delegatee in order to not corrupt its pristine
            copy of the delegatee's KEL with a valid delegable event from a
            malicious source. The sandboxing logic may create a virtual
            delegation event with seal for the purpose of checking the delegated
            event superseding logic prior to acceptance.

            A malicious attacker that compromises the pre-rotated keys of the
            delegatee may issue a rotation that changes its witness pool in order
            to bypass the local security logic of the witness pool. The approval
            logic of the delegator may choose to not automatically approve a
            delegable rotation event unliess the change to the witness pool is
            below the threshold.

            The logic for superseded events is NOT a requirement for acceptance in
            either a delegated event controller's KEL or its witness' KEL. The
            delegator's kel creates a virtual (provisional) delegating interaction
            event in order to evaluate correct superseding logic so as not to
            accept an invalid supderseding delegated event into its local copy
            of the delegated KEL. This virtual event is needed because superseding
            logic requires an anchoring seal be present before the rules can
            be fully evaluated.

            Should the actual anchor be via a superseding rotation in the
            delegator's KEL not via an interaction event then the delegator must
            check the logic for a virtual delegating rotation instead.
            In either case the delegated event does not change so the virtual
            delegating checks are sufficient to accept the delegated event
            into the delegator's local copy of the delegatee's KEL.


            Any of delegated controller, delegated witness, or delegator
            of delegated event may after the fact fully validate event by
            processing it as a remote event.
            Then the logic applied is same as validator below.

            A validator of a delegated event that is not the event's controller,
            witness, or delegator must not accept the event until is is fully
            signed by the controller (threshold), fully witnessed by the witness
            pool (threshold) and its seal anchored in the delegator's KEL. The
            rules for event superseding in the delegated controller's kel must
            also be satisfied. The logic should be the same for both local and
            remote event because the validator is not one of the protected parties
            to the event.

        Superseding Recovery:

        Supersede means that after an event has already been accepted as first seen
        into a KEL that a different event with the same sequence number is accepted
        that supersedes the pre-existing event at that sn. This enables the recovery of
        events signed by compromised keys. The result of superseded recovery is that
        the KEL is forked at the sn of the superseding event. All events in the
        superseded branch of the fork still exist but, by virtue of being superseded,
        are disputed. The set of superseding events in the superseding fork forms
        the authoritative branch of the KEL.

        All the already seen superseded events in the superseded fork
        still remain in the KEL and may be viewed in order of their original acceptance
        because the database stores all accepted events in order of acceptance and
        denotes this order using the first seen ordinal number, fn.

        Recall that the fn is not the same as the sn (sequence number).
        Each event accepted into a KEL has a unique fn but multiple events due to
        recovery forks may share the same sn.


        Superseding Rules for Recovery at given 'sn' (sequence number)

        A0. Any rotation event may supersede an interaction event at the same sn.
            where that interaction event is not before any other rotation event.
            (existing rule)
        A1. A non-delegated rotation may not supersede another rotation at the
            same sn.  (modified rule)
        A2. An interaction event may not supersede any event. ( existing rule).

        (B. and C. below provide the new rules)

        B.  A delegated rotation may supersede the latest seen delegated rotation
            at the same sn under either of the following conditions:

            B1.  The superseding rotation's delegating event is later than
            the superseded rotation's delegating event in the delegator's KEL,
            i.e. the sn of the superseding event's delegation is higher than
            the superseded event's delegation.

            B2. The sn of the superseding rotation's delegating event is the
            same as the sn of the superseded rotation's delegating event in the
            delegator's KEL both have the same delegating event and the index
            of the delegating seal of the superceding delegation seal is later
            (higher) than the index of the delegating seal of the supderseded
            rotation. In other words the delegating event is the same event but
            the superseding delegation seal appears later in the seal list of the
            delegating event than the superseded delegation seal.

            B3. The sn of the superseding rotation's delegating event is the
            same as the sn of the superseded rotation's delegating event in the
            delegator's KEL and the superseding rotation's delegating event is
            a rotation and the superseded rotation's delegating event is an
            interaction, i.e. the delegating events are not the same event and
            the superseding rotation's delegating event is itself a superseding
            rotation of the superseded rotations delegating interaction event
            in the delgator's KEL.

        C. IF Neither A nor B is satisfied, then recursively apply rules A. and B. to
            the delegating events of those delegating events and so on until
            either  A. or B. is satisfied, or the root KEL of the delegation
            which must be undelegated has been reached.

            C1. If neither A. nor B. is satisfied by recursive application on the
            delegator's KEL (i.e. the root KEL of the delegation has been reached
            without satisfaction) then the superseding rotation is discarded.
            The terminal case of the recursive application will occur at the
            root KEL which by defintion is non-delegated wherefore either
            A. or B. must be satisfied, or else the superseding rotation must
            be discarded.

        Note: The latest seen delegated rotation constraint means that any earlier
        delegated rotations CAN NOT be superseded. This greatly simplifies the
        validation logic and avoids a potential infinite regress of forks in the
        delegated identifier's KEL while allowing the delegate to
        detect that a compromised delegation has occurred and give an
        opportunity for the delegator to refuse to approve a subsequent
        delegated rotation without additional verification with the delegate
        that the subsequent delegated rotation was not compromised.

        In order to capture control of a delegated identifier the attacker must
        issue a delegated rotation that rotates to keys under the control of the
        attacker that must be approved by the delegator. A recovery rotation must
        therefore supersede the compromised rotation. If the attacker is able
        to issue and get approved by the delegator a subsequent rotation
        that follows but does not supersede the compromising rotation then
        recovery is no longer possible because the delegatee would no longer
        control the privete keys needed to verifiably sign a recovery rotation.

        One way that detectability may be assured is when the delegator imposes
        a minimum time between approvals of a delegated rotation that is
        sufficient for the delgate to detect a compromised rotation recovery.
        Attempts to rotate sooner than the minimum time since the immediately
        prior rotation are refused until further verification has occurred.

        A delegated rotation that occurs after the minimum time since the
        immediately prior delegated rotation might be automatically approved
        to minimize latency. While a subsequent delegated rotation that occurs
        within the minimum time would not be approed to maximize safety.
        The minimum time window is designed to give the delegate enough time
        to detect a comprimised or duplicitious superseding rotation and
        prevent the additional verification from proceding.

        ToDo:

        Repair the approval source seal couple in the 'aess' database on recursive
        climb the kel tree.  Once an event has been accepted into its kel.
        Later adding a source seal couple to 'aes' should then be OK from a
        security perspective since its only making discovery less expensive.

        When malicious source seal couple is received but event is validly
        delegated and the delegation source seal is repaired then need to replace
        malicious source seal couple with repaired seal so repaired seal not
        malicous seal gets written to 'aes' db. When the event is valid but
        non-delegated then need to nullify malicous source seal couple so it
        does not get written to 'aes' datable

        """
        if not delpre:  # not delegable so no delegation validation needed
            return (None, None)  # non-delegated so delseqner delsaider must be None

        # if we are the delegatee, accept the event without requiring the
        # delegator validation via an anchored delegation seal or by requiring
        # it to be witnessed. Query witness cue in Kevery will then request witnessing.
        # Controller accepts without waiting for witnessor nor for the delegation
        # seal to be anchored in delegator's KEL.
        # Witness accepts without waiting for delegation seal to be anchored in
        # delegator's KEL.  Witness cue in Kevery will then generate receipt
        if (self.locallyOwned() or self.locallyMembered() or
                self.locallyWitnessed(wits=wits)):
            return (None, None) # not validated so delseqner delsaider must be None

        if self.kevers is None or delpre not in self.kevers:  # missing delegator KEL
            # ToDo XXXX cue a trigger to get the KEL of the delegator. This may
            # require OOBIing with the delegator.
            # The processPDEvent should also cue a trigger to get KEL
            # of delegator if still missing when processing escrow later.
            self.escrowPDEvent(serder=serder, sigers=sigers, wigers=wigers,
                               seqner=delseqner, saider=delsaider, local=local)
            raise MissingDelegationError(f"Missing KEL of delegator "
                                         f"{delpre} of evt = {serder.ked}.")


        dkever = self.kevers[delpre]  # get delegator's KEL
        if dkever.doNotDelegate:  # drop event if delegation not allowed
            raise ValidationError(f"Delegator = {delpre} for evt = {serder.ked},"
                                  f" does not allow delegation.")

        dserder = None  # no delegation event yet
        if delseqner is None or delsaider is None: # missing delegation seal ref
            if eager:  # walk kel here to find
                seal = dict(i=serder.pre, s=serder.snh, d=serder.said)
                dserder = self.db.fetchLastSealingEventByEventSeal(pre=delpre,
                                                                     seal=seal)
                if dserder is not None:  # found seal in dserder
                    delseqner = coring.Seqner(sn=dserder.sn)  # replace with found
                    delsaider = coring.Saider(qb64=dserder.said)  # replace with found

            if not dserder: # just escrow and try later
                self.escrowPDEvent(serder=serder, sigers=sigers, wigers=wigers,
                                   seqner=delseqner, saider=delsaider, local=local)
                raise MissingDelegationError(f"No delegation seal for delegator "
                                             f"{delpre} of evt = {serder.ked}.")

        if delseqner and delsaider and not dserder:  # given couple not found
            # ToDo XXXX need to replace Seqners with Numbers
            # Get delegating event from delseqner and delpre
            ssn = Number(num=delseqner.sn).validate(inceptive=False).sn
            # get the dig of the delegating event. Using getKeLast ensures delegating
            #  event has not already been superceded
            key = snKey(pre=delpre, sn=ssn)  # database key
            # get dig of last delegating event purported at sn
            raw = self.db.getKeLast(key)  # last means not disputed or superseded
            if raw is None:  # no delegatint event yet. no index at key pre, sn
                # Have to wait until delegating event at sn shows up in kel
                # ToDo XXXX process  this cue of query to fetch delegating event from
                # delegator
                self.cues.push(dict(kin="query", q=dict(pre=delpre,
                                                                  sn=delseqner.snh,
                                                                  dig=delsaider.qb64)))
                #  escrow event here
                inceptive = True if serder.ilk in (Ilks.icp, Ilks.dip) else False
                sn = Number(num=serder.sn).validate(inceptive=inceptive).sn
                # if we were to allow for malicous local delegator source seal then we
                # must check for locallyOwned(delpre) first and escrowDelegable.
                # otherwise escrowPDEvent
                self.escrowPDEvent(serder=serder, sigers=sigers, wigers=wigers,
                                   seqner=delseqner, saider=delsaider, local=local)
                raise MissingDelegationError(f"No delegating event from {delpre}"
                                                 f" at {delsaider.qb64} for "
                                                 f"evt = {serder.ked}.")

            # get the latest delegating event candidate from dig given by pre,sn index
            ddig = bytes(raw)
            key = dgKey(pre=delpre, dig=ddig)  # database key
            raw = self.db.getEvt(key)  # get actual last event
            if raw is None:   # drop event should never happen unless database is broken
                raise ValidationError(f"Missing delegation from {delpre} at event "
                                      f"dig = {ddig} for evt = {serder.ked}.")

            dserder = serdering.SerderKERI(raw=bytes(raw))  # purported delegating event

            found = False  # find event seal of delegated event in delegating data
            # search purported delegating event from source seal couple

            for dseal in dserder.seals:  # find delegating seal anchor
                # XXXX ToDo need to change logic here to support native CESR seals not just dicts
                # for JSON, CBOR, MGPK
                if tuple(dseal) == SealEvent._fields:
                    dseal = SealEvent(**dseal)
                    if (dseal.i == serder.pre and
                        dseal.s == serder.sner.numh and
                        serder.compare(said=dseal.d)):
                            found = True
                            break

            if not found:  # nullify and escrow to try harder later
                # worst case assume source seal was malicious so nullify it and
                # attempt to repair by escrowing and eager search later
                delseqner = delsaider = None  # nullify
                self.escrowPDEvent(serder=serder, sigers=sigers, wigers=wigers,
                                           seqner=delseqner, saider=delsaider, local=local)
                raise MissingDelegationError(f"No delegation seal for delegator "
                                                     f"{delpre} of evt = {serder.ked}.")

            ## Found valid anchoring seal of delegator delpre
            ## compare saids to ensure match of delegating event and source seal
            ## repair source seal to match last event at sn in source seal.
            ## Original delegating event in seal may have been disputed or
            ## superseded, but if latest matches then we want to repair
            #if not dserder.compare(said=delsaider.qb64):  # drop event
                #raise ValidationError(f"Invalid delegation from {delpre} at event"
                                      #f" dig={ddig} for evt={serder.ked}.")

            delseqner = Seqner(snh=dserder.snh)  # replace with found
            delsaider = Saider(qb64=dserder.said)  # replace with found

        # Since found valid anchoring seal so can confirm delegation successful
        # unless its one of the superseding conditions.
        # Valid if not superseding drt of drt.
        # Assumes database is reverified each bootup or otherwise when
        # chain-of-custody of disc has been broken.
        # Rule for non-supeding delegated rotation of rotation.
        # Returning delegator indicates success and eventually results in acceptance
        # via Kever.logEvent which also writes the delgating event source couple to
        # db.aess so we can find it later
        if ((serder.ilk == Ilks.dip) or  # superseding is delegated inception or
            (serder.sner.num == self.sner.num + 1) or  # superseding is inorder later or
            (serder.sner.num == self.sner.num and  # superseding event at same sn and
                self.ilk == Ilks.ixn and  # superseded is interaction and
                serder.ilk == Ilks.drt)):  # superseding is rotation
                    return (delseqner, delsaider) # indicates delegation valid

        # get to here means drt rotation superseding another drt rotation
        # Kever.logEvent saves authorizer (delegator) seal source couple in
        # db.aess (.getAes, .setAes etc) data base so can use it here to
        # recusively look up delegating events

        # set up recursive search for superseding delegations
        # get original potentially superseded delegation
        serfo = self.serder  # original accepted delegated event i.e. serf original
        if not (bosso := self.fetchDelegatingEvent(delpre, serfo, original=True,
                                                   eager=eager)):
            self.escrowPDEvent(serder=serder, sigers=sigers, wigers=wigers,
                                seqner=delseqner, saider=delsaider, local=local)
            raise MissingDelegationError(f"No delegating event from {delpre}"
                                                     f" at {delsaider.qb64} for "
                                                     f"evt = {serder.ked}.")
        # already have new potential superseding delegation
        serfn = serder  # new potentially superseding delegated event i.e. serf new
        bossn = dserder # new delegating event of superseding delegated event i.e. boss new

        while (True):  # superseding delegated rotation of rotation recovery rules
            # Only get to here if same sn for delegated event and both
            # existing and superseding delegated events are rotations
            if (bossn.sn > bosso.sn or  # superseding delgation is later or
                (bossn.Ilk == Ilks.drt and  # superseding  delegation is rotation and
                 bosso.Ilk == Ilks.ixn) ): # superseded delegation is interaction
                    # valid superseding delegation up chain so tail link valid
                    return (delseqner, delsaider)  # tail event's delegation source

            if bossn.said == bosso.said: # same delegating event
                nseals = [SealEvent(**seal) for seal in bossn.seals
                                  if tuple(seal) == SealEvent._fields]
                nindex = nseals.index(SealEvent(i=serfn.pre,
                                                s=serfn.snh,
                                                d=serfn.said))
                oseals = [SealEvent(**seal) for seal in bosso.seals
                                      if tuple(seal) == SealEvent._fields]
                oindex = oseals.index(SealEvent(i=serfo.pre,
                                                s=serfo.snh,
                                                d=serfo.said))

                if nindex > oindex:  # superseding delegation seal is later
                    # assumes index can't be None
                    # valid superseding delegation up chain so tail link valid
                    return (delseqner, delsaider)  # tail event's delegation source

                else:  # not superseded
                    # ToDo: XXXX may want to cue up business logic for delegator
                    # if self.mine(delegator):  # failed attempt at recovery
                    raise ValidationError(f"Invalid delegation recovery rotation"
                                          f"of {serfo.ked} by {serfn.ked}")

            # tie condition same sn and drt so need to climb delegation chain
            serfn = bossn
            if not (bossn := self.fetchDelegatingEvent(delpre, serfn,
                                                       original=False,
                                                       eager=eager)):
                self.escrowPDEvent(serder=serder, sigers=sigers, wigers=wigers,
                                seqner=delseqner, saider=delsaider, local=local)
                raise MissingDelegationError(f"No delegating event from {delpre}"
                                             f" at {delsaider.qb64} for "
                                             f"evt = {serder.ked}.")
            serfo = bosso
            if not (bosso := self.fetchDelegatingEvent(delpre, serfo,
                                                       original=True,
                                                       eager=eager)):
                self.escrowPDEvent(serder=serder, sigers=sigers, wigers=wigers,
                                seqner=delseqner, saider=delsaider, local=local)
                raise MissingDelegationError(f"No delegating event from {delpre}"
                                             f" at {delsaider.qb64} for "
                                             f"evt = {serder.ked}.")
            # repeat
        # should never get to here



    def fetchDelegatingEvent(self, delpre, serder, *, original=True, eager=False):
        """Returns delegating event of delegator given by its aid delpre of
        delegated event given by serder otherwise raises ValidationError.

        Assumes delegation event must have been accepted at some point even if
        it has subsequently been superseded. Therefore only looks in .aess for
        delegating event source seal references. So do not use for fetching
        delegating eventsthat have yet to be accepted.
        Checks that found delegation events have both been accepted.

        When delegated event in serder has been accepted then will repair its
        .aess entry if needed.

        Returns:
            dserder (SerderKERI): delegating key event with delegating seal of
                                  delegated event serder. If can't fetch then
                                  returns None when eager==False or raises
                                  ValidationError if can't fetch but eager==True

        Parameters:
            delpre (str): qb64 of identifier prefix of delegator
            serder (SerderKERI): delegated serder
            original (bool): True means delegated event is the original candidate
                             to be superseded. This means kel walk search should
                             include superseded or disputed events.
                             False means the delegated event is new candidate to
                             supersede. This means kel walk search should not
                             include superseded or disputed events.
            eager (bool): True means do more expensive KEL walk instead of escrow
                          False means do not do expensive KEL walk now.

        Assumes db.aes source seal couple of delegating event cannot be written
        unless that event has been accepted (first seen) into delegator's KEL
        even if it has later been superseded.
        Confirms this by checking the .fons database of the delegator.

        A malicious escrow of delegating event could only write source seal
        couple to escrow in db.udes not in accepted db.aes

        Delegating event may have been superceded but delegated event validator
        does not know it yet because db.aes keeps original delegating event
        source seal from before is was superseded.

        Therefore lookup of delegating event needs to check delegating event via
        db.fons and not last key event in .kels which would only return the
        superseding event.

        When walking delegation tree a given delegating event may have
        been superceded by another delegating event in the same delegator
        KEL. This method does not distinguish between superseding and
        superseded so can't assume that the delegating event is the last
        event at its sn, i.e. the superseding event.
        So this method must use db.fons to ensure that delegating
        event was accepted (first seen) even if it has subsequently been
        superseded.

        When the .aess entry is missing and eager is True and a valid delegation
        is found and if delegate has been accepted then repairs missing .aess
        entry. Otherwise does not repair but simply returns found delegation.

        Found delegation may not be superseding so do not repair .aess unless
        delegate was already accepted.
        """
        dgkey = dgKey(pre=serder.preb, dig=serder.saidb)  # database key of delegate

        if (couple := self.db.getAes(dgkey)):  # delegation source couple at delegate
            seqner, saider = deSourceCouple(couple)
            deldig = saider.qb64  # dig of delegating event
            # extra careful double check that .aes is valid by getting
            #  fner = first seen Number instance index
            if not self.db.fons.get(keys=(delpre, deldig)):  # Not first seen yet?
                if original:  # should not happen aes database broken
                    # repair by deleting aes and returning None so it escrows
                    # and then next time around find below with repair it
                    self.db.delAes(dgkey)  # delete aes so next time repairs it
                # superseding may not have happened yet so let it escrow
                return None
            ddgkey = dgKey(pre=delpre, dig=deldig)  # database key of delegation
            if not (raw := self.db.getEvt(ddgkey)):  # in fons but no event
                # database broken this should never happen
                raise ValidationError(f"Missing delegation event for {serder.ked}")
            # original delegating event i.e. boss original
            dserder = serdering.SerderKERI(raw=bytes(raw))
            return dserder

        elif eager:  #missing aes but try to find seal by walking delegator's KEL
            seal = SealEvent(i=serder.pre, s=serder.snh, d=serder.said)._asdict
            if original:  # search all events in delegator's kel not just last
                if not (dserder:=self.db.fetchAllSealingEventByEventSeal(pre=delpre,
                                                                        seal=seal)):
                    # database broken this should never happen so do not validate
                    # since original must have been validated so it must have
                    # all its delegation chain.
                    raise ValidationError(f"Missing delegation source seal for {serder.ked}")
            else: # only search last events in delegator's kel
                if not (dserder:=self.db.fetchLastSealingEventByEventSeal(pre=delpre,
                                                                         seal=seal)):
                    # superseding delegation may not have happened yet so escrow
                    # ToDo XXXX  need to cue up to get latest events in
                    # delegator's kel.
                    #raise ValidationError(f"Missing delegation source seal for {serder.ked}")
                    return None

            # Only repair .aess when found delegation is for delegated event that
            # has been accepted delegated event i.e has .fons entry
            if self.db.fons.get(keys=(serder.pre, serder.said)):
                # Repair .aess of delegated event by writing found source
                # seal couple of delegation. This is safe becaause we confirmed
                # delegation event was accepted in delegator's kel.
                couple = dserder.sner.huge.encode() + dserder.saidb
                self.db.setAes(dgkey, couple)  # authorizer (delegator/issuer) event seal

            return dserder

        else:  # not found so return None to escrow and get fixed later
            return None



    def logEvent(self, serder, sigers=None, wigers=None, wits=None, first=False,
                 seqner=None, saider=None, firner=None, dater=None, local=True):
        """
        Update associated logs for verified event.
        Update is idempotent. Logs will not write dup at key if already exists.

        Parameters:
            serder is SerderKERI instance of current event
            sigers is optional list of Siger instance for current event
            wigers is optional list of Siger instance of indexed witness sigs
            wits is optional list of current witnesses provide during any establishment event
            first is Boolean True means first seen accepted log of event.
                    Otherwise means idempotent log of event to accept additional
                    signatures beyond the threshold provided for first seen
            seqner is Seqner instance of delegating event sequence number.
                If this event is not delegated then seqner is ignored
            saider is Saider instance of of delegating event said.
                If this event is not delegated then diger is ignored
            firner is optional Seqner instance of cloned first seen ordinal
                If cloned mode then firner maybe provided (not None)
                When firner provided then compare fn of dater and database and
                first seen if not match then log and add cue notify problem
            dater is optional Dater instance of cloned replay datetime
                If cloned mode then dater maybe provided (not None)
                When dater provided then use dater for first seen datetime
            local (bool): event source for validation logic
                True means event source is local (protected).
                False means event source is remote (unprotected).
                Event validation logic is a function of local or remote
        """
        local = True if local else False
        fn = None  # None means not a first seen log event so does not return an fn
        dgkeys = (serder.pre, serder.said)
        dgkey = dgKey(serder.preb, serder.saidb)
        dtsb = helping.nowIso8601().encode("utf-8")
        self.db.putDts(dgkey, dtsb)  # idempotent do not change dts if already
        if sigers:
            self.db.putSigs(dgkey, [siger.qb64b for siger in sigers])  # idempotent
        if wigers:
            self.db.putWigs(dgkey, [siger.qb64b for siger in wigers])
        if wits:
            self.db.wits.put(keys=dgkey, vals=[coring.Prefixer(qb64=w) for w in wits])

        self.db.putEvt(dgkey, serder.raw)  # idempotent (maybe already excrowed)
        # update event source

        # delegation for authorized delegated or issued event
        # when seqner and saider are provided they are only assured to be valid
        # kever for event if kel is delegated and not locallyOwned
        # and not locallyWitnessed as the validateDelegation is short circuited
        # for non delegated kels, local controllers, and local witnesses.
        # These checks prevent ddos via malicious source seal attachments.
        # MUST NOT setAes if not delegated or locallyOwned or locallyWitnessed
        if (self.delpre and not serder.ilk == Ilks.ixn and not self.locallyOwned()
            and not self.locallyWitnessed(wits=wits) and seqner and saider):
            couple = seqner.qb64b + saider.qb64b
            self.db.setAes(dgkey, couple)  # authorizer (delegator/issuer) event seal

        #if seqner and saider:
            #couple = seqner.qb64b + saider.qb64b
            #self.db.setAes(dgkey, couple)  # authorizer (delegator/issuer) event seal

        if esr := self.db.esrs.get(keys=dgkeys):  # preexisting esr
            if local and not esr.local:  # local overwrites prexisting remote
                esr.local = local
                self.db.esrs.pin(keys=dgkeys, val=esr)
            # otherwise don't change
        else:  # not preexisting so put
            esr = basing.EventSourceRecord(local=local)
            self.db.esrs.put(keys=dgkeys, val=esr)

        if first:  # append event dig to first seen database in order
            fn = self.db.appendFe(serder.preb, serder.saidb)
            if firner and fn != firner.sn:  # cloned replay but replay fn not match
                if self.cues is not None:  # cue to notice BadCloneFN
                    self.cues.push(dict(kin="noticeBadCloneFN", serder=serder,
                                        fn=fn, firner=firner, dater=dater))
                logger.info("Kever Mismatch Cloned Replay FN: %s First seen "
                            "ordinal fn %s and clone fn %s, said=%s",
                            serder.preb, fn, firner.sn, serder.said)
                logger.debug(f"event=\n{serder.pretty()}\n")
            if dater:  # cloned replay use original's dts from dater
                dtsb = dater.dtsb
            self.db.setDts(dgkey, dtsb)  # first seen so set dts to now
            self.db.fons.pin(keys=dgkey, val=Seqner(sn=fn))
            logger.info("Kever state: %s First seen ordinal %s at %s, said=%s",
                        serder.pre, fn, dtsb.decode("utf-8"), serder.said)
            logger.debug(f"event=\n{serder.pretty()}\n")
        self.db.addKe(snKey(serder.preb, serder.sn), serder.saidb)
        logger.info("Kever state: %s Added to KEL valid said=%s",
                    serder.pre, serder.said)
        logger.debug(f"event=\n{serder.pretty()}\n")
        return (fn, dtsb.decode("utf-8"))  # (fn int, dts str) if first else (None, dts str)


    def escrowMFEvent(self, serder, sigers, wigers=None,
                      seqner=None, saider=None, local=True):
        """
        Update associated logs for escrow of MisFit event

        Parameters:
            serder (SerderKERI): instance of  event
            sigers (list): of Siger instance for  event
            wigers (list): of witness signatures
            seqner (Seqner): instance of sn of event delegatint/issuing event if any
            saider (Saider): instance of dig of event delegatint/issuing event if any
            local (bool): event source for validation logic
                True means event source is local (protected).
                False means event source is remote (unprotected).
                Event validation logic is a function of local or remote
        """
        local = True if local else False
        dgkey = dgKey(serder.preb, serder.saidb)
        if esr := self.db.esrs.get(keys=dgkey):  # preexisting esr
            if local and not esr.local:  # local overwrites prexisting remote
                esr.local = local
                self.db.esrs.pin(keys=dgkey, val=esr)
            # otherwise don't change
        else:  # not preexisting so put
            esr = basing.EventSourceRecord(local=local)
            self.db.esrs.put(keys=dgkey, val=esr)

        self.db.putDts(dgkey, helping.nowIso8601().encode("utf-8"))
        self.db.putSigs(dgkey, [siger.qb64b for siger in sigers])
        self.db.putEvt(dgkey, serder.raw)
        if wigers:
            self.db.putWigs(dgkey, [siger.qb64b for siger in wigers])
        if seqner and saider:
            #couple = seqner.qb64b + saider.qb64b
            #self.db.putUde(dgkey, couple)  # idempotent
            self.db.udes.put(keys=dgkey, val=(seqner, saider))  # idempotent

        res = self.db.misfits.add(keys=(serder.pre, serder.snh), val=serder.saidb)
        # log escrowed
        logger.debug("Kever state: escrowed misfit event=\n%s\n",
                    json.dumps(serder.ked, indent=1))


    def escrowDelegableEvent(self, serder, sigers, wigers=None, local=True):
        """
        Update associated logs for escrow of Delegable event that needs delegation
        via an anchored seal in delegator's KEl

        Parameters:
            serder (SerderKERI): instance of  event
            sigers (list): of Siger instance for  event
            wigers (list): of witness signatures
            seqner (Seqner): instance of sn of event delegatint/issuing event if any
            saider (Saider): instance of dig of event delegatint/issuing event if any
            local (bool): event source for validation logic
                True means event source is local (protected).
                False means event source is remote (unprotected).
                Event validation logic is a function of local or remote
        """
        local = True if local else False
        dgkey = dgKey(serder.preb, serder.saidb)
        if esr := self.db.esrs.get(keys=dgkey):  # preexisting esr
            if local and not esr.local:  # local overwrites prexisting remote
                esr.local = local
                self.db.esrs.pin(keys=dgkey, val=esr)
            # otherwise don't change
        else:  # not preexisting so put
            esr = basing.EventSourceRecord(local=local)
            self.db.esrs.put(keys=dgkey, val=esr)

        self.db.putDts(dgkey, helping.nowIso8601().encode("utf-8"))
        self.db.putSigs(dgkey, [siger.qb64b for siger in sigers])
        self.db.putEvt(dgkey, serder.raw)
        if wigers:
            self.db.putWigs(dgkey, [siger.qb64b for siger in wigers])
        self.db.delegables.add(snKey(serder.preb, serder.sn), serder.saidb)
        # log escrowed
        logger.debug("Kever state: escrowed delegable event=\n%s\n",
                     json.dumps(serder.ked, indent=1))


    def escrowPSEvent(self, serder, *, sigers=None, wigers=None,
                      seqner=None, saider=None, local=True):
        """
        Update associated logs for escrow of partially signed event
        or fully signed delegated event but not yet verified delegation.

        Parameters:
            serder is SerderKERI instance of event
            sigers is list of Siger instances of indexed controller sigs
            wigers is optional list of Siger instance of indexed witness sigs
            seqner is Seqner instance of sn of seal source event of delegator/issuer
            saider is Diger instance of digest of delegator/issuer
            local (bool): event source for validation logic
                True means event source is local (protected).
                False means event source is remote (unprotected).
                Event validation logic is a function of local or remote
        """
        local = True if local else False
        dgkey = dgKey(serder.preb, serder.saidb)
        self.db.putDts(dgkey, helping.nowIso8601().encode("utf-8"))  # idempotent
        if sigers:
            self.db.putSigs(dgkey, [siger.qb64b for siger in sigers])
        if wigers:
            self.db.putWigs(dgkey, [siger.qb64b for siger in wigers])
        if seqner and saider:
            self.db.udes.put(keys=dgkey, val=(seqner, saider))  # idempotent

        self.db.putEvt(dgkey, serder.raw)
        # update event source
        if esr := self.db.esrs.get(keys=dgkey):  # preexisting esr
            if local and not esr.local:  # local overwrites prexisting remote
                esr.local = local
                self.db.esrs.pin(keys=dgkey, val=esr)
            # otherwise don't change
        else:  # not preexisting so put
            esr = basing.EventSourceRecord(local=local)
            self.db.esrs.put(keys=dgkey, val=esr)

        snkey = snKey(serder.preb, serder.sn)
        self.db.addPse(snkey, serder.saidb)
        logger.debug("Kever state: Escrowed partially signed or delegated "
                     "event = %s\n", serder.ked)


    def escrowPWEvent(self, serder, *, sigers=None, wigers=None,
                      seqner=None, saider=None, local=True):
        """
        Update associated logs for escrow of partially witnessed event

        Parameters:
            serder is SerderKERI instance of  event
            sigers is optional list of Siger instances of indexed controller sigs
            wigers is list of Siger instance of indexed witness sigs
            seqner is Seqner instance of sn of seal source event of delegator/issuer
            saider is Diger instance of digest of delegator/issuer
            local (bool): event source for validation logic
                True means event source is local (protected).
                False means event source is remote (unprotected).
                Event validation logic is a function of local or remote

        """
        local = True if local else False
        dgkey = dgKey(serder.preb, serder.saidb)
        self.db.putDts(dgkey, helping.nowIso8601().encode("utf-8"))  # idempotent

        if sigers:
            self.db.putSigs(dgkey, [siger.qb64b for siger in sigers])
        if wigers:
            self.db.putWigs(dgkey, [siger.qb64b for siger in wigers])
        if seqner and saider:
            self.db.udes.put(keys=dgkey, val=(seqner, saider))  # idempotent

        self.db.putEvt(dgkey, serder.raw)
        # update event source
        if (esr := self.db.esrs.get(keys=dgkey)):  # preexisting esr
            if local and not esr.local:  # local overwrites prexisting remote
                esr.local = local
                self.db.esrs.pin(keys=dgkey, val=esr)
            # otherwise don't change
        else: # not preexisting so put
            esr = basing.EventSourceRecord(local=local)
            self.db.esrs.put(keys=dgkey, val=esr)

        logger.debug("Kever state: Escrowed partially witnessed "
                    "event = %s\n", serder.ked)
        return self.db.addPwe(snKey(serder.preb, serder.sn), serder.saidb)


    def escrowPDEvent(self, serder, *, sigers=None, wigers=None,
                      seqner=None, saider=None, local=True):
        """
        Update associated logs for escrow of partially delegated or otherwise
        authorized issued event.
        Assumes sigs (controller signatures) and wigs (witness signatures)  are
        provided elsewhere. Partial authentication occurs once an event is
        fully signed and witnessed but the authorizing (delegating) source
        seal in the authorizer's (delegator's) key has not yet been verified.

        The escrow of the authorizing event ref via source seal is not idempotent
        so that malicious or erroneous source seals may be nullified and/or
        replaced by found source seals.

        Escrow allows escrow processor to retrieve serder from key and source
        couple from val in order to to re-verify authentication status.

        Parameters:
            serder is SerderKERI instance of  event
            sigers is optional list of Siger instances of indexed controller sigs
            wigers is list of Siger instance of indexed witness sigs
            seqner is Seqner instance of sn of seal source event of delegator/issuer
            saider is Diger instance of digest of delegator/issuer
            local (bool): event source for validation logic
                True means event source is local (protected).
                False means event source is remote (unprotected).
                Event validation logic is a function of local or remote

        """
        local = True if local else False
        dgkey = dgKey(serder.preb, serder.saidb)
        self.db.putDts(dgkey, helping.nowIso8601().encode("utf-8"))  # idempotent

        if sigers:  # idempotent
            self.db.putSigs(dgkey, [siger.qb64b for siger in sigers])
        if wigers:  # idempotent
            self.db.putWigs(dgkey, [siger.qb64b for siger in wigers])
        if seqner and saider:  # non-idempotent pin to repair replace
            self.db.udes.pin(keys=dgkey, val=(seqner, saider))  # non-idempotent
            logger.debug(f"Kever state: Replaced escrow source couple sn="
                         f"{seqner.sn}, said={saider.qb64} for partially "
                         f"delegated/authorized event said={serder.said}.")
        else:
            self.db.udes.rem(keys=dgkey)  # nullify non-idempotent
            logger.debug(f"Kever state: Nullified escrow source couple for "
                         f"partially delegated/authorized event said="
                         f"{serder.said}.")

        self.db.putEvt(dgkey, serder.raw)  # idempotent

        # update event source local or remote
        if (esr := self.db.esrs.get(keys=dgkey)):  # preexisting esr
            if local and not esr.local:  # local overwrites prexisting remote
                esr.local = local
                self.db.esrs.pin(keys=dgkey, val=esr)
            # otherwise don't change
        else: # not preexisting so put
            esr = basing.EventSourceRecord(local=local)
            self.db.esrs.put(keys=dgkey, val=esr)

        logger.debug(f"Kever state: Escrowed partially delegated event=\n"
                     f"{serder.ked}\n.")
        return self.db.pdes.add(keys=snKey(serder.preb, serder.sn), val=serder.saidb)


    def state(self):
        """
        Returns KeyStateRecord instance of current key state

        """
        eevt = StateEstEvent(s="{:x}".format(self.lastEst.s),
                             d=self.lastEst.d,
                             br=self.cuts,
                             ba=self.adds)

        cnfg = []
        if self.estOnly:
            cnfg.append(TraitDex.EstOnly)
        if self.doNotDelegate:
            cnfg.append(TraitDex.DoNotDelegate)

        return (state(pre=self.prefixer.qb64,
                      sn=self.sn, # property self.sner.num
                      pig=(self.serder.prior if self.serder.prior is not None else ""),
                      dig=self.serder.said,
                      fn=self.fn, # property self.fner.num
                      stamp=self.dater.dts,  # need to add dater object for first seen dts
                      eilk=self.ilk,
                      keys=[verfer.qb64 for verfer in self.verfers],
                      eevt=eevt,
                      sith=self.tholder.sith,
                      nsith=self.ntholder.sith if self.ntholder else '0',
                      ndigs=[diger.qb64 for diger in self.ndigers],
                      toad=self.toader.num,
                      wits=self.wits,
                      cnfg=cnfg,
                      dpre=self.delpre,
                      )
                )


    def fetchPriorDigers(self, sn: int | None = None) -> list | None:
        """ Returns either the most recent prior list of digers before .lastEst or None

        Starts searching at sn or if sn is None at sn = .lastEst.s - 1

        Returns list of Digers instances at the most recent prior est event relative
        to the given sequence number (sn) otherwise returns None.
        Walks backwards to the more recent prior establishment event before the
        .sn if any.
        If sn represents an interaction event (ixn) then the result will be the
        current valid list of digers. If sn represents an establishment event then
        the result will be the list of digers immediately prior to the current list.

        Parameters:
          sn (int | None): sn to start searching. If None then start at .lastEst.s - 1

        Returns:
            digers (list | None): of Diger instances or None if no prior est evt
                to current .lastEst

        """
        pre = self.prefixer.qb64
        if sn is None:
            sn = self.lastEst.s - 1
        if sn < 0:
            return None

        for digb in self.db.getKelBackIter(pre, sn):
            dgkey = dgKey(pre, digb)
            raw = self.db.getEvt(dgkey)
            serder = serdering.SerderKERI(raw=bytes(raw))
            if serder.estive:  # establishment event
                return serder.ndigers

        return None


    def fetchLatestContribTo(self, verfers, sn: int | None = None):
        """ Returns tuple of (sn, index, verfer) from latest est event whose
        verfer is found in verfers at index offset else None if not found.
        Fetches latest event sn and associated index and verfer that contributed
        to the provided verfers at index.

        Starts searching at sn or if sn is None at sn = .lastEst.s

        Returns tuple (sn, index, verfer) from the latest est event that matches by
        starting at the given sequence number (sn) and walking backwards
        otherwise returns None.

        If given sn represents an interaction event (ixn) then a latest possible
        matching result may be from an event that is no later than the last est
        event prior to that interaction event.
        If the sn represents an establishment event then the latest possible
        matching result may be from that event.

        Parameters:
          verfers (list[Verfer]): of verfer instances
          sn (int | None): sn to start searching. If None then start at .lastEst.s

        Returns:
            tuple(int, int,Verfer) | None: where tuple is of form (sn, idx, verfer).
                sn is sequence number.
                idx is index of verfer in verfers
                verfer is instance of Verfer

        """
        pre = self.prefixer.qb64
        if sn is None:
            sn = self.lastEst.s

        keys = [verfer.qb64 for verfer in verfers]

        for digb in self.db.getKelBackIter(pre, sn):
            dgkey = dgKey(pre, digb)
            raw = self.db.getEvt(dgkey)
            serder = serdering.SerderKERI(raw=bytes(raw), verify=False)
            if serder.estive:  # establishment event
                key = serder.verfers[0].qb64
                try:
                    i = keys.index(key)  # find index of key in keys
                except ValueError:  # not found
                    continue

                return (serder.sn, i, serder.verfers[0])

        return None


    def fetchLatestContribFrom(self, verfer, sn: int | None = None):
        """ Returns tuple of  form (sn, index, verfers) where verfers is a list of
        verfers from latest est event where verfer is found in that event's
        verfers at index offset else None if not found.
        Fetches latest event sn and associated verfers list that recieved a
        contribution from the provided verfer at index.

        Starts searching at sn or if sn is None at sn = .lastEst.s

        Returns tuple (sn, index, list[verfers]) from the latest est event that
        matches by starting at the given sequence number (sn) and walking backwards
        otherwise returns None.

        If given sn represents an interaction event (ixn) then a latest possible
        matching result may be from an event that is no later than the last est
        event prior to that interaction event.
        If the sn represents an establishment event then the latest possible
        matching result may be from that event.

        Parameters:
          verfer (Verfer): instance of verfer
          sn (int | None): sn to start searching. If None then start at .lastEst.s

        Returns:
            tuple(int, int, list[Verfer]) | None: where tuple is of form
            (sn, index, verfers)
                sn is sequence number
                index is index into verfers of verfers
                verfers is list of Verfer instances.

        """
        pre = self.prefixer.qb64
        if sn is None:
            sn = self.lastEst.s

        key = verfer.qb64

        for digb in self.db.getKelBackIter(pre, sn):
            dgkey = dgKey(pre, digb)
            raw = self.db.getEvt(dgkey)
            serder = serdering.SerderKERI(raw=bytes(raw), verify=False)
            if serder.estive:  # establishment event
                keys = [verfer.qb64 for verfer in serder.verfers]
                try:
                    i = keys.index(key) # find index of key in keys
                except ValueError:  # not found
                    continue

                return (serder.sn, i, serder.verfers)

        return None



class Kevery:
    """
    Kevery (Key Event Message Processing Facility) processes an incoming
    message stream composed of KERI key event related messages and attachments.
    Kevery acts a Kever (key event verifier) factory for managing key state of
    KERI identifier prefixes.

    Only supports current version VERSION

    Has the following public attributes and properties:

    Attributes:
        cues (Deck):  of Cues i.e. notices of events needing receipt or
                      requests needing response

        .db is instance of LMDB Baser object
        .framed is Boolean stream is packet framed If True Else not framed
        .pipeline is Boolean, True means use pipeline processor to process
                ims msgs when stream includes pipelined count codes.
        lax (bool): True means operate in promiscuous (unrestricted) mode,
                           False means operate in nonpromiscuous (restricted) mode
                              as determined by local and prefixes

        local (bool): True means only process msgs for own events if not lax
                         False means only process msgs for not own events if not lax
        cloned (bool): True means cloned message stream so use attached
                         datetimes from clone source not own.
                         False means use current datetime
        direct (bool): True means direct mode so cue notices for receipts etc
                          False means indirect mode so don't cue notices
        check (bool): True means do not update the database in any
                non-idempotent way. Useful for reinitializing the Kevers from
                a persisted KEL without updating non-idempotent first seen .fels
                and timestamps.


    Properties:
        .kevers is dict of db kevers indexed by pre (qb64) of each Kever
        .prefixes is OrderedSet of fully qualified base64 identifier prefixes of db
            local habitats if any.


    """
    TimeoutOOE = 1200  # seconds to timeout out of order escrows
    TimeoutPSE = 3600  # seconds to timeout partially signed or delegated escrows
    TimeoutPWE = 3600  # seconds to timeout partially witnessed escrows
    TimeoutLDE = 3600  # seconds to timeout likely duplicitous escrows
    TimeoutUWE = 3600  # seconds to timeout unverified receipt escrows
    TimeoutURE = 3600  # seconds to timeout unverified receipt escrows
    TimeoutVRE = 3600  # seconds to timeout unverified transferable receipt escrows
    TimeoutKSN = 3600  # seconds to timeout key state notice message escrows
    TimeoutQNF = 300   # seconds to timeout query not found escrows

    def __init__(self, *, cues=None, db=None, rvy=None,
                 lax=True, local=False, cloned=False, direct=True, check=False):
        """
        Initialize instance:

        Parameters:
            cues (Deck)  notices to create responses to evts
            kevers is dict of Kever instances of key state in db
            db (Baser): instance of database
            lax (bool): True means operate in promiscuous (unrestricted) mode,
                           False means operate in nonpromiscuous (restricted) mode
                              as determined by local and prefixes
            local (bool): True means event source is local (protected) for validation
                         False means event source is remote (unprotected) for validation
            cloned (bool): True means cloned message stream so use attached
                         datetimes from clone source not own.
                         False means use current datetime
            direct (bool): True means direct mode so cue notices for receipts etc
                          False means indirect mode so don't cue notices
            check (bool): True means do not update the database in any
                non-idempotent way. Useful for reinitializing the Kevers from
                a persisted KEL without updating non-idempotent first seen .fels
                and timestamps.
        """
        self.cues = cues if cues is not None else decking.Deck()  # subclass of deque
        if db is None:
            db = basing.Baser(reopen=True)  # default name = "main"
        self.db = db
        self.rvy = rvy
        self.lax = True if lax else False  # promiscuous mode
        self.local = True if local else False  # local vs nonlocal default
        self.cloned = True if cloned else False  # process as cloned
        self.direct = True if direct else False  # process as direct mode
        self.check = True if check else False  # process as check mode


    @property
    def kevers(self):
        """
        Returns .db.kevers
        """
        return self.db.kevers

    @property
    def prefixes(self):
        """
        Returns .db.prefixes
        """
        return self.db.prefixes

    def fetchWitnessState(self, pre, sn):
        """ Returns the list of witness for the identifier prefix at the sequence number

        Returns the witness state (list of witnesses) at the given sequence number (sn) of the
        identifier prefix (pre).  It uses the .wits database that stores witness state at the
        sequence number of each establishment event.  If sn represents an interaction event (ixn) it
        searches backwards for the last establishment event prior to sn and returns that witness state.

        Args:
            pre (str): identifier prefix qb64
            sn (int): sequence number of the event for which witness state is desired

        Returns:
            list:  list of coring.Prefixer objects representing the witness state for the identifier prefix at
                 the sequence number

        """
        preb = pre.encode("utf-8")
        for digb in self.db.getKelBackIter(preb, sn):
            dgkey = dgKey(preb, digb)
            raw = self.db.getEvt(dgkey)
            serder = serdering.SerderKERI(raw=bytes(raw))
            if serder.estive:
                wits = self.db.wits.get(dgkey)
                return wits

        return []


    def processEvent(self, serder, sigers, *, wigers=None,
                     delseqner=None, delsaider=None,
                     firner=None, dater=None, eager=False, local=None):
        """
        Process one event serder with attached indexd signatures sigers

        Parameters:
            serder (SerderKERI): instance of event to process
            sigers (list[Siger]): instances of attached controller indexed sigs
            wigers (list[Siger]|None): instances of attached witness indexed sigs
                otherwise None
            delseqner (Seqner|None): instance of delegating event sequence number.
                If this event is not delegated then seqner is ignored
            delsaider (Saider|None): instance of of delegating event SAID.
                If this event is not delegated then saider is ignored
            firner (Seqner|None): instance of cloned first seen ordinal
                If cloned mode then firner maybe provided (not None)
                When firner provided then compare fn of dater and database and
                first seen if not match then log and add cue notify problem
            dater (Dater|None): instance of cloned replay datetime
                If cloned mode then dater maybe provided (not None)
                When dater provided then use dater for first seen datetime
            eager (bool): True means try harder to find validate events by
                            walking KELs. Enables only being eager
                            in escrow processing not initial parsing.
                          False means only use pre-existing information
                            if any, either percolated attached or in database.
            local (bool|None): True means local (protected) event source.
                               False means remote (unprotected).
                               None means use default .local .
        """
        local = local if local is not None else self.local
        local = True if local else False  # force boolean

        # fetch ked ilk  pre, sn, dig to see how to process
        pre = serder.pre
        ked = serder.ked

        # See todo for Prefixer fix redundancy XXX
        try:  # see if code of pre is supported and matches size of pre
            Prefixer(qb64=pre)
        except Exception as ex:  # if unsupported code or bad size raises error
            raise ValidationError("Invalid pre = {} for evt = {}."
                                  "".format(pre, ked)) from ex

        sn = serder.sn
        ilk = serder.ilk  # ked["t"]
        said = serder.said


        if pre not in self.kevers:  # first seen event for pre
            if ilk in (Ilks.icp, Ilks.dip):  # first seen and inception so verify event keys
                # kever init verifies basic inception stuff and signatures
                # raises exception if problem
                # otherwise adds to KEL
                # create kever from serder
                kever = Kever(serder=serder,
                              sigers=sigers,
                              wigers=wigers,
                              db=self.db,
                              delseqner=delseqner,
                              delsaider=delsaider,
                              firner=firner if self.cloned else None,
                              dater=dater if self.cloned else None,
                              cues=self.cues,
                              eager=eager,
                              local=local,
                              check=self.check)
                self.kevers[pre] = kever  # not exception so add to kevers

                # At this point  the inceptive event (icp or dip) given by serder
                # together with its attachments has been accepted as valid with finality.
                # Events that don't get to here have either been dropped as
                # invalid by raising an error or have been escrowed as not
                # yet complete enough to decide their validity, i.e. are
                # missing signatures, or witness receipts or delegations.
                # Any actions that should be triggered as a result of final
                # acceptance should follow from here.

                if self.direct or self.lax or pre not in self.prefixes:  # not own event when owned
                    # create cue for receipt  controller or watcher
                    #  receipt of actual type is dependent on own type of identifier
                    self.cues.push(dict(kin="receipt", serder=serder))
                elif not self.direct:  # notice of new  event
                    self.cues.push(dict(kin="notice", serder=serder))

                if self.local and kever.locallyWitnessed():  #
                    # ToDo XXXX  need to cue task here kin = "witness" and process
                    # cued witness and then combine with reciept above so only
                    # one receipt is generated not two
                    self.cues.push(dict(kin="witness", serder=serder))


            else:  # not inception so can't verify sigs etc, add to out-of-order escrow
                self.escrowOOEvent(serder=serder, sigers=sigers,
                                   seqner=delseqner, saider=delsaider, wigers=wigers)
                raise OutOfOrderError("Out-of-order event={}.".format(ked))

        else:  # already accepted inception event for pre so already first seen
            if ilk in (Ilks.icp, Ilks.dip):  # another inception event so maybe duplicitous
                if sn != 0:
                    raise ValueError("Invalid sn={} for inception event={}."
                                     "".format(sn, serder.ked))
                # check if duplicate of existing inception event since est is icp
                eserder = self.fetchEstEvent(pre, sn)  # latest est evt wrt sn
                if eserder.said == said:  # event is a duplicate but not duplicitous
                    # may have attached valid signature not yet logged
                    # raises ValidationError if no valid sig
                    kever = self.kevers[pre]  # get key state
                    # get unique verified lists of sigers and indices from sigers
                    sigers, indices = verifySigs(raw=serder.raw,
                                                 sigers=sigers,
                                                 verfers=eserder.verfers)

                    wigers, windices = verifySigs(raw=serder.raw,
                                                  sigers=wigers,
                                                  verfers=eserder.berfers)

                    if sigers or wigers:  # at least one verified sig or wig so log evt
                        # this allows late arriving witness receipts or controller
                        # signatures to be added to the databse
                        # Not first seen version of event so ignore return
                        # idempotent update db logs
                        kever.logEvent(serder, sigers=sigers, wigers=wigers)

                else:  # escrow likely duplicitous event
                    self.escrowLDEvent(serder=serder, sigers=sigers)
                    raise LikelyDuplicitousError("Likely Duplicitous event={}.".format(ked))

            else:  # rot, drt, or ixn, so sn matters
                kever = self.kevers[pre]  # get existing kever for pre
                sno = kever.sner.num + 1  # proper sn of new inorder event

                if sn > sno:  # sn later than sno so out of order escrow
                    # escrow out-of-order event
                    self.escrowOOEvent(serder=serder, sigers=sigers,
                                       seqner=delseqner, saider=delsaider, wigers=wigers)
                    raise OutOfOrderError("Out-of-order event={}.".format(ked))

                elif ((sn == sno) or  # inorder event (ixn, rot, drt) or
                      (ilk == Ilks.rot and  # superseding recovery rot or
                        kever.lastEst.s < sn <= sno) or
                      (ilk == Ilks.drt and # delegated superseding recovery drt
                        kever.lastEst.s <= sn <= sno)):

                    # verify signatures etc and update state if valid
                    # raise exception if problem.
                    # Otherwise adds to KELs
                    kever.update(serder=serder, sigers=sigers, wigers=wigers,
                                 delseqner=delseqner, delsaider=delsaider,
                                 firner=firner if self.cloned else None,
                                 dater=dater if self.cloned else None,
                                 eager=eager, local=local, check=self.check)

                    # At this point the non-inceptive event (rot, drt, or ixn)
                    # given by serder together with its attachments has been
                    # accepted as valid with finality.
                    # Events that don't get to here have either been dropped as
                    # invalid by raising an error or have been escrowed as not
                    # yet complete enough to decide their validity, i.e. are
                    # missing signatures, or witness receipts or delegations.
                    # Any actions that should be triggered as a result of final
                    # acceptance should follow from here.

                    if self.direct or self.lax or pre not in self.prefixes:  # not own event when owned
                        # create cue for receipt  controller or watcher
                        #  receipt of actual type is dependent on own type of identifier
                        self.cues.push(dict(kin="receipt", serder=serder))
                    elif not self.direct:  # notice of new  event
                        self.cues.push(dict(kin="notice", serder=serder))

                    if self.local and kever.locallyWitnessed():  #
                        # ToDo XXXX  need to cue task here kin = "witness" and process
                        # cued witness and then combine with reciept above so only
                        # one receipt is generated not two
                        self.cues.push(dict(kin="witness", serder=serder))


                else:  # maybe duplicitous
                    # check if duplicate of existing valid accepted event
                    ddig = bytes(self.db.getKeLast(key=snKey(pre, sn))).decode("utf-8")
                    if ddig == said:  # event is a duplicate but not duplicitous
                        eserder = self.fetchEstEvent(pre, sn)  # latest est event wrt sn
                        # may have attached valid signature not yet logged
                        # raises ValidationError if no valid sig
                        kever = self.kevers[pre]
                        # get unique verified lists of sigers and indices from sigers
                        sigers, indices = verifySigs(raw=serder.raw,
                                                     sigers=sigers,
                                                     verfers=eserder.verfers)

                        wits = [wit.qb64 for wit in self.fetchWitnessState(pre, sn)]
                        werfers = [Verfer(qb64=wit) for wit in wits]
                        wigers, windices = verifySigs(raw=serder.raw,
                                                      sigers=wigers,
                                                      verfers=werfers)

                        if sigers or wigers:  # at least one verified sig or wig so log evt
                            # this allows late arriving witness receipts or controller
                            # signatures to be added to the databse
                            # Not first seen version of event so ignore return
                            # idempotent update db logs
                            kever.logEvent(serder, sigers=sigers, wigers=wigers)  # idempotent update db logs

                    else:  # escrow likely duplicitous event
                        self.escrowLDEvent(serder=serder, sigers=sigers)
                        raise LikelyDuplicitousError("Likely Duplicitous event={}.".format(ked))


    def processReceiptWitness(self, serder, wigers, local=None):
        """
        Process one witness receipt serder with attached witness wigers
        (indexed signatures)

        Parameters:
            serder (SerderKERI): instance of serialized receipt message not receipted event
            wigers (list[Siger]): instances that with witness indexed signatures
                signature in .raw. Index is offset into witness list of latest
                establishment event for receipted event. Signature uses key pair
                derived from nontrans witness prefix in associated witness list.
            local (bool|None): True means local (protected) event source.
                               False means remote (unprotected).
                               None means use default .local .

        Receipt dict labels
            vs  # version string
            pre  # qb64 prefix
            sn  # hex string sequence number
            ilk  # rct
            dig  # qb64 digest of receipted event
        """
        local = local if local is not None else self.local
        local = True if local else False  # force boolean

        # fetch  pre dig to process
        ked = serder.ked
        pre = serder.pre
        sn = serder.sn

        # Only accept receipt if for last seen version of event at sn
        snkey = snKey(pre=pre, sn=sn)
        ldig = self.db.getKeLast(key=snkey)  # retrieve dig of last event at sn.
        if ldig is not None:  # verify digs match
            ldig = bytes(ldig).decode("utf-8")
            # retrieve event by dig assumes if ldig is not None that event exists at ldig
            dgkey = dgKey(pre=pre, dig=ldig)
            raw = bytes(self.db.getEvt(key=dgkey))  # retrieve receipted event at dig
            # assumes db ensures that raw must not be none
            lserder = serdering.SerderKERI(raw=raw)  # deserialize event raw

            if not lserder.compare(said=ked["d"]):  # stale receipt at sn discard
                raise ValidationError("Stale receipt at sn = {} for rct = {}."
                                      "".format(ked["s"], ked))

            # process each couple verify sig and write to db
            wits = [wit.qb64 for wit in self.fetchWitnessState(pre, sn)]
            for wiger in wigers:
                # assign verfers from witness list
                if wiger.index >= len(wits):
                    continue  # skip invalid witness index
                wiger.verfer = Verfer(qb64=wits[wiger.index])  # assign verfer
                if wiger.verfer.transferable:  # skip transferable verfers
                    continue  # skip invalid witness prefix

                if not self.lax and wiger.verfer.qb64 in self.prefixes:  # own is witness
                    if pre in self.prefixes:  # skip own receiptor of own event
                        # sign own events not receipt them
                        logger.info("Kevery process: skipped own receipt attachment"
                                    " on own event receipt=%s", serder.said)
                        logger.debug(f"event=\n{serder.pretty()}\n")

                        continue  # skip own receipt attachment on own event
                    if not local:  # so skip own receipt on other event when non-local source
                        logger.info("Kevery process: skipped own receipt attachment"
                                    " on nonlocal event receipt=%s", serder.said)
                        logger.debug(f"event=\n{serder.pretty()}\n")
                        continue  # skip own receipt attachment on non-local event

                if wiger.verfer.verify(wiger.raw, lserder.raw):
                    # write receipt indexed sig to database
                    self.db.addWig(key=dgkey, val=wiger.qb64b)

        else:  # no events to be receipted yet at that sn so escrow
            # get digest from receipt message not receipted event
            self.escrowUWReceipt(serder=serder, wigers=wigers, said=ked["d"])
            raise UnverifiedWitnessReceiptError("Unverified witness receipt={}."
                                                "".format(ked))

    def processReceipt(self, serder, cigars, local=None):
        """
        Process one receipt serder with attached cigars
        may or may not be a witness receipt. If prefix matches witness then
        promote to indexed witness signature and store appropriately. Otherwise
        signature is nontrans nonwitness endorser (watcher etc)

        Parameters:
            serder (SerderKERI): rct instance of serialized receipt message
            cigars (list[Cigar]): instances that contain receipt couple
                signature in .raw and public key in .verfer
            local (bool|None): True means local (protected) event source.
                               False means remote (unprotected).
                               None means use default .local .

        Receipt dict labels
            vs  # version string
            pre  # qb64 prefix
            sn  # hex string sequence number
            ilk  # rct
            dig  # qb64 digest of receipted event
        """
        local = local if local is not None else self.local
        local = True if local else False  # force boolean

        # fetch  pre dig to process
        ked = serder.ked
        pre = serder.pre
        sn = serder.sn

        # Only accept receipt if for last seen version of event at sn
        snkey = snKey(pre=pre, sn=sn)
        ldig = self.db.getKeLast(key=snkey)  # retrieve dig of last event at sn.

        if ldig is not None:  # verify digs match
            ldig = bytes(ldig).decode("utf-8")
            # retrieve event by dig assumes if ldig is not None that event exists at ldig
            dgkey = dgKey(pre=pre, dig=ldig)
            raw = bytes(self.db.getEvt(key=dgkey))  # retrieve receipted event at dig
            # assumes db ensures that raw must not be none
            lserder = serdering.SerderKERI(raw=raw)  # deserialize event raw

            if not lserder.compare(said=ked["d"]):  # stale receipt at sn discard
                raise ValidationError("Stale receipt at sn = {} for rct = {}."
                                      "".format(ked["s"], ked))

            # process each couple verify sig and write to db
            for cigar in cigars:
                if cigar.verfer.transferable:  # skip transferable verfers
                    continue  # skip invalid couplets

                if not self.lax and cigar.verfer.qb64 in self.prefixes:  # own is receiptor
                    if pre in self.prefixes:  # skip own receipter of own event
                        # sign own events not receipt them
                        logger.info("Kevery process: skipped own receipt attachment"
                                    " on own event receipt=%s", serder.said)
                        logger.debug(f"event=\n{serder.pretty()}\n")

                        continue  # skip own receipt attachment on own event
                    if not local:  # skip own receipt on other event when not local
                        logger.info("Kevery process: skipped own receipt attachment"
                                    " on nonlocal event receipt=%s", serder.said)
                        logger.debug(f"event=\n{serder.pretty()}\n")
                        continue  # skip own receipt attachment on non-local event

                if cigar.verfer.verify(cigar.raw, lserder.raw):
                    wits = [wit.qb64 for wit in self.fetchWitnessState(pre, sn)]
                    rpre = cigar.verfer.qb64  # prefix of receiptor
                    if rpre in wits:  # its a witness receipt write in .wigs
                        index = wits.index(rpre)
                        # create witness indexed signature
                        wiger = Siger(raw=cigar.raw, index=index, verfer=cigar.verfer)
                        self.db.addWig(key=dgkey, val=wiger.qb64b)  # write to db
                    else:  # not witness rect write receipt couple to database .rcts
                        couple = cigar.verfer.qb64b + cigar.qb64b
                        self.db.addRct(key=dgkey, val=couple)

        else:  # no events to be receipted yet at that sn so escrow
            self.escrowUReceipt(serder, cigars, said=ked["d"])  # digest in receipt
            raise UnverifiedReceiptError("Unverified receipt={}.".format(ked))


    def processAttachedReceiptCouples(self, serder, cigars, firner=None, local=None):
        """
        Process one attachment couple that represents an endorsement from
        a nontransferable AID  that may or may not be a witness, maybe a watcher.
        Originally may have been a non-transferable receipt or key event attachment
        if signature is for witness then promote to indexed sig and store
        appropriately.
        The is the attachment version of .processReceipt

        Parameters:
            serder (SerderKERI): instance serialized event message to which
                attachments come from replay (clone)
            cigars (list[Cigar]): instances that contain receipt couple
                signature in .raw and public key in .verfer
            firner (Seqner): instance of first seen ordinal,
                if provided lookup event by fn = firner.sn
                used when in cloned replay mode
            local (bool|None): True means local (protected) event source.
                               False means remote (unprotected).
                               None means use default .local .

        """
        local = local if local is not None else self.local
        local = True if local else False  # force boolean

        # fetch  pre dig to process
        ked = serder.ked
        pre = serder.pre
        sn = serder.sn

        # Only accept receipt if event is latest event at sn. Means its been
        # first seen and is the most recent first seen with that sn
        if firner:
            ldig = self.db.getFe(key=fnKey(pre=pre, fn=firner.sn))
        else:
            ldig = self.db.getKeLast(key=snKey(pre=pre, sn=sn))  # retrieve dig of last event at sn.

        if ldig is None:  # escrow because event does not yet exist in database
            # # take advantage of fact that receipt and event have same pre, sn fields
            self.escrowUReceipt(serder, cigars, said=serder.said)  # digest in receipt
            raise UnverifiedReceiptError("Unverified receipt={}.".format(ked))

        ldig = bytes(ldig).decode("utf-8")  # verify digs match
        # retrieve event by dig assumes if ldig is not None that event exists at ldig

        if not serder.compare(said=ldig):  # mismatch events problem with replay
            raise ValidationError("Mismatch replay event at sn = {} with db."
                                  "".format(ked["s"]))

        # process each couple to verify sig and write to db
        for cigar in cigars:
            if cigar.verfer.transferable:  # skip transferable verfers
                continue  # skip invalid couplets
            if not self.lax and cigar.verfer.qb64 in self.prefixes:  # own is receiptor
                if pre in self.prefixes:  # skip own receipter on own event
                    # sign own events not receipt them
                    logger.info("Kevery process: skipped own receipt attachment"
                                " on own event receipt=%s", serder.said)
                    logger.debug(f"event=\n{serder.pretty()}\n")

                    continue  # skip own receipt attachment on own event
                if not local:  # own receipt on other event when not local
                    logger.info("Kevery process: skipped own receipt attachment"
                                " on nonlocal event receipt=%s", serder.said)
                    logger.debug(f"event=\n{serder.pretty()}\n")

                    continue  # skip own receipt attachment on non-local event

            if cigar.verfer.verify(cigar.raw, serder.raw):
                wits = self.fetchWitnessState(pre, sn)
                rpre = cigar.verfer.qb64  # prefix of receiptor
                if rpre in wits:  # its a witness receipt
                    index = wits.index(rpre)
                    # create witness indexed signature and write to db
                    wiger = Siger(raw=cigar.raw, index=index, verfer=cigar.verfer)
                    self.db.addWig(key=dgKey(pre, ldig), val=wiger.qb64b)
                else:  # write receipt couple to database
                    couple = cigar.verfer.qb64b + cigar.qb64b
                    self.db.addRct(key=dgKey(pre, ldig), val=couple)

    def processReceiptTrans(self, serder, tsgs, local=None):
        """
        Process one transferable validator receipt (chit) serder with attached sigers
        (indexed signatures) who are not controllers. Controllers may only attach signatures to
        the associated event not by sending signature attached to receipt of event.

        Parameters:
            serder (serderKERI): rct (transferable validator receipt message)
            tsgs (list[tuple]): from extracted transferable indexed sig groups
                each converted group is tuple of (i,s,d) triple plus list of sigs
            local (bool|None): True means local (protected) event source.
                               False means remote (unprotected).
                               None means use default .local .

        Receipt dict labels
            vs  # version string
            pre  # qb64 prefix
            sn  # hex string sequence number
            ilk  # rct
            dig  # qb64 digest of receipted event

        """
        local = local if local is not None else self.local
        local = True if local else False  # force boolean

        # fetch  pre, dig,seal to process
        ked = serder.ked
        pre = serder.pre
        sn = serder.sn

        # Only accept receipt if for last seen version of event at sn
        ldig = self.db.getKeLast(key=snKey(pre=pre, sn=sn))  # retrieve dig of last event at sn.

        if ldig is None:  # escrow because event does not yet exist in database
            # take advantage of fact that receipt and event have same pre, sn fields
            self.escrowTRGroups(serder, tsgs)
            raise UnverifiedTransferableReceiptError("Unverified receipt={}.".format(ked))

        # retrieve event by dig assumes if ldig is not None that event exists at ldig
        ldig = bytes(ldig).decode("utf-8")
        lraw = self.db.getEvt(key=dgKey(pre=pre, dig=ldig))
        lserder = serdering.SerderKERI(raw=bytes(lraw))
        # verify digs match
        if not lserder.compare(said=ldig):  # mismatch events problem with replay
            raise ValidationError("Mismatch receipt of event at sn = {} with db."
                                  "".format(sn))

        for sprefixer, sseqner, saider, sigers in tsgs:  # iterate over each tsg
            if not self.lax and sprefixer.qb64 in self.prefixes:  # own is receipter
                if pre in self.prefixes:  # skip own receipter of own event
                    # sign own events as controller not endorse them via receipt
                    raise ValidationError("Own pre={} receipter of own event"
                                          " {}.".format(self.prefixes, serder.pretty()))
                if not local:  # skip own receipts of nonlocal events
                    raise ValidationError("Own pre={} receipter of nonlocal event "
                                          "{}.".format(self.prefixes, serder.pretty()))

            # receipted event in db so attempt to get receipter est evt
            # retrieve dig of last event at sn of est evt of receiptor.
            sdig = self.db.getKeLast(key=snKey(pre=sprefixer.qb64b, sn=sseqner.sn))
            if sdig is None:
                # receiptor's est event not yet in receiptors's KEL
                # so need cue to discover est evt KEL for receipter from watcher etc
                self.escrowTReceipts(serder, sprefixer, sseqner, saider, sigers)
                raise UnverifiedTransferableReceiptError("Unverified receipt: "
                                                         "missing establishment event of transferable "
                                                         "receipter for event={}."
                                                         "".format(ked))

            # retrieve last event itself of receiptor est evt from sdig.
            sraw = self.db.getEvt(key=dgKey(pre=sprefixer.qb64b, dig=bytes(sdig)))
            # assumes db ensures that sraw must not be none because sdig was in KE
            sserder = serdering.SerderKERI(raw=bytes(sraw))
            if not sserder.compare(said=saider.qb64):  # endorser's dig not match event
                raise ValidationError("Bad trans indexed sig group at sn = {}"
                                      " for ksn = {}."
                                      "".format(sseqner.sn, sserder.ked))

            # verify sigs and if so write receipt to database
            sverfers = sserder.verfers
            if not sverfers:
                raise ValidationError("Invalid receipter's est. event"
                                      " dig = {}  from pre ={}, no keys."
                                      "".format(saider.qb64, sprefixer.qb64))

            for siger in sigers:  # endorser (non-controller) signatures
                if siger.index >= len(sverfers):
                    raise ValidationError("Index = {} to large for keys."
                                          "".format(siger.index))
                siger.verfer = sverfers[siger.index]  # assign verfer
                if siger.verfer.verify(siger.raw, lserder.raw):  # verify sig
                    # good sig so write receipt quadruple to database
                    quadruple = sprefixer.qb64b + sseqner.qb64b + saider.qb64b + siger.qb64b
                    self.db.addVrc(key=dgKey(pre=pre, dig=ldig),
                                   val=quadruple)  # dups kept

    def processAttachedReceiptQuadruples(self, serder, trqs, firner=None, local=None):
        """
        Process one attachment quadruple that represents an endorsement from
        a transferable AID that is not the controller. Maybe a watcher.
        Originally may have been a transferable receipt or key event attachment

        This is the attachement version of .processReceiptTrans

        Parameters:
            serder (serderKERI):  instance serialized event message to which
                attachments come from replay (clone)
            trqs (list[tuple]): quadruples of (prefixer, seqner, diger, siger)
            firner (Seqner): instance of first seen ordinal,
               if provided lookup event by fn = firner.sn
               used when in cloned replay mode
            local (bool|None): True means local (protected) event source.
                               False means remote (unprotected).
                               None means use default .local .

        Seal labels
            i pre  # qb64 prefix of receipter
            s sn   # hex of sequence number of est event for receipter keys
            d dig  # qb64 digest of est event for receipter keys

        """
        local = local if local is not None else self.local
        local = True if local else False  # force boolean

        # fetch  pre, dig,seal to process
        ked = serder.ked
        pre = serder.pre
        sn = serder.sn

        if firner:  # retrieve last event by fn ordinal
            ldig = self.db.getFe(key=fnKey(pre=pre, fn=firner.sn))
        else:
            # Only accept receipt if for last seen version of receipted event at sn
            ldig = self.db.getKeLast(key=snKey(pre=pre, sn=sn))  # retrieve dig of last event at sn.

        for sprefixer, sseqner, saider, siger in trqs:  # iterate over each trq
            if not self.lax and sprefixer.qb64 in self.prefixes:  # own trans receipt quadruple (chit)
                if pre in self.prefixes:  # skip own trans receipts of own events
                    raise ValidationError("Own pre={} replay attached transferable "
                                          "receipt quadruple of own event {}."
                                          "".format(self.prefixes, serder.pretty()))
                if not local:  # skip own trans receipt quadruples of nonlocal events
                    raise ValidationError("Own pre={} seal in replay attached "
                                          "transferable receipt quadruples of nonlocal"
                                          " event {}.".format(self.prefixes, serder.pretty()))

            if ldig is not None and sprefixer.qb64 in self.kevers:
                # both receipted event and receipter in database so retreive
                if isinstance(ldig, memoryview):
                    ldig = bytes(ldig).decode("utf-8")

                if not serder.compare(said=ldig):  # mismatch events problem with replay
                    raise ValidationError("Mismatch replay event at sn = {} with db."
                                          "".format(ked["s"]))

                # retrieve dig of last event at sn of receipter.
                sdig = self.db.getKeLast(key=snKey(pre=sprefixer.qb64b,
                                                   sn=sseqner.sn))
                if sdig is None:
                    # receipter's est event not yet in receipter's KEL
                    # receipter's seal event not in receipter's KEL
                    self.escrowTRQuadruple(serder, sprefixer, sseqner, saider, siger)
                    raise UnverifiedTransferableReceiptError("Unverified receipt: "
                                                             "missing establishment event of transferable "
                                                             "validator receipt quadruple for event={}."
                                                             "".format(ked))

                # retrieve last event itself of receipter
                sraw = self.db.getEvt(key=dgKey(pre=sprefixer.qb64b, dig=bytes(sdig)))
                # assumes db ensures that sraw must not be none because sdig was in KE
                sserder = serdering.SerderKERI(raw=bytes(sraw))
                if not sserder.compare(said=saider.qb64):  # seal dig not match event
                    raise ValidationError("Bad trans receipt quadruple at sn = {}"
                                          " for rct = {}."
                                          "".format(sseqner.sn, sserder.ked))

                # verify sigs and if so write quadruple to database
                sverfers = sserder.verfers
                if not sverfers:
                    raise ValidationError("Invalid trans receipt quad est. event"
                                          " dig = {} for receipt from pre ={}, "
                                          "no keys."
                                          "".format(saider.qb64, sprefixer.qb64))

                if siger.index >= len(sverfers):
                    raise ValidationError("Index = {} to large for keys."
                                          "".format(siger.index))

                siger.verfer = sverfers[siger.index]  # assign verfer
                if not siger.verfer.verify(siger.raw, serder.raw):  # verify sig
                    logger.info("Kevery unescrow error: Bad trans receipt sig."
                                "pre=%s sn=%x receipter=%s", pre, sn, sprefixer.qb64)

                    raise ValidationError("Bad escrowed trans receipt sig at "
                                          "pre={} sn={:x} receipter={}."
                                          "".format(pre, sn, sprefixer.qb64))

                # good sig so write receipt quadruple to database

                # Set up quadruple
                quadruple = sprefixer.qb64b + sseqner.qb64b + saider.qb64b + siger.qb64b
                self.db.addVrc(key=dgKey(pre, serder.said), val=quadruple)


            else:  # escrow  either receiptor or receipted event not yet in database
                self.escrowTRQuadruple(serder, sprefixer, sseqner, saider, siger)
                raise UnverifiedTransferableReceiptError("Unverified receipt: "
                                                         "missing associated event for transferable "
                                                         "validator receipt quadruple for event={}."
                                                         "".format(ked))

    def removeStaleReplyEndRole(self, saider):
        """
        Process reply escrow at saider for route "/end/role"
        """
        pass


    def removeStaleReplyLocScheme(self, saider):
        """
        Process reply escrow at saider for route "/loc/scheme"
        """
        pass

    def registerReplyRoutes(self, router):
        """ Register the routes for processing messages embedded in `rpy` event messages

        Parameters:
            router(Router): reply message router

        """
        router.addRoute("/end/role/{action}", self, suffix="EndRole")
        router.addRoute("/loc/scheme", self, suffix="LocScheme")
        router.addRoute("/ksn/{aid}", self, suffix="KeyStateNotice")
        router.addRoute("/watcher/{aid}/{action}", self, suffix="AddWatched")

    def processReplyEndRole(self, *, serder, saider, route, cigars=None, tsgs=None, **kwargs):
        """
        Process one reply message for route = /end/role/add or /end/role/cut
        with either attached nontrans receipt couples in cigars or attached trans
        indexed sig groups in tsgs.
        Assumes already validated saider, dater, and route from serder.ked

        Parameters:
            serder (SerderKERI): instance of reply msg (SAD)
            saider (Saider): instance  from said in serder (SAD)
            route (str): reply route
            cigars (list): of Cigar instances that contain nontrans signing couple
                          signature in .raw and public key in .verfer
            tsgs (list): tuples (quadruples) of form
                (prefixer, seqner, diger, [sigers]) where:
                prefixer is pre of trans endorser
                seqner is sequence number of trans endorser's est evt for keys for sigs
                diger is digest of trans endorser's est evt for keys for sigs
                [sigers] is list of indexed sigs from trans endorser's keys from est evt

        EndpointRecord:
            allowed: bool = False  # True eid allowed (add), False eid disallowed (cut)
            name: str = ""  # optional user friendly name of endpoint

        Reply Message:
        {
          "v" : "KERI10JSON00011c_",
          "t" : "rpy",
          "d": "EZ-i0d8JZAoTNZH3ULaU6JR2nmwyvYAfSVPzhzS6b5CM",
          "dt": "2020-08-22T17:50:12.988921+00:00",
          "r" : "/end/role/add",
          "a" :
          {
             "cid":  "EaU6JR2nmwyZ-i0d8JZAoTNZH3ULvYAfSVPzhzS6b5CM",
             "role": "watcher",  # one of kering.Roles
             "eid": "BrHLayDN-mXKv62DAjFLX1_Y5yEUe0vA9YPe_ihiKYHE",
          }
        }

        {
          "v" : "KERI10JSON00011c_",
          "t" : "rpy",
          "d": "EZ-i0d8JZAoTNZH3ULaU6JR2nmwyvYAfSVPzhzS6b5CM",
          "dt": "2020-08-22T17:50:12.988921+00:00",
          "r" : "/end/role/cut",
          "a" :
          {
             "cid":  "EaU6JR2nmwyZ-i0d8JZAoTNZH3ULvYAfSVPzhzS6b5CM",
             "role": "watcher",  # one of kering.Roles
             "eid": "BrHLayDN-mXKv62DAjFLX1_Y5yEUe0vA9YPe_ihiKYHE",
          }
        }

        """
        # reply specific logic
        if route.startswith("/end/role/add"):
            allowed = True
        elif route.startswith("/end/role/cut"):
            allowed = False
        else:  # unsupported route
            raise ValidationError(f"Usupported route={route} in {Ilks.rpy} "
                                  f"msg={serder.ked}.")
        route = "/end/role"  # escrow based on route base
        data = serder.ked['a']

        for k in ("cid", "role", "eid"):
            if k not in data:
                raise ValidationError(f"Missing element={k} from attributes in"
                                      f" {Ilks.rpy} msg={serder.ked}.")

        cider = coring.Prefixer(qb64=data["cid"])  # raises error if unsupported code
        cid = cider.qb64  # controller authorizing eid at role
        role = data["role"]
        if role not in kering.Roles:
            raise ValidationError(f"Invalid role={role} from attributes in "
                                  f"{Ilks.rpy} msg={serder.ked}.")
        eider = coring.Prefixer(qb64=data["eid"])  # raises error if unsupported code
        eid = eider.qb64  # controller of endpoint at role
        aid = cid  # authorizing attribution id
        keys = (aid, role, eid)
        osaider = self.db.eans.get(keys=keys)  # get old said if any
        if osaider is not None and osaider.qb64b == saider.qb64b: # check idempotent
            osaider = None
        # BADA Logic
        accepted = self.rvy.acceptReply(serder=serder, saider=saider, route=route,
                                        aid=aid, osaider=osaider, cigars=cigars,
                                        tsgs=tsgs)
        if not accepted:
            logger.debug(f"Unverified end role reply ked={serder.ked}")
            raise UnverifiedReplyError(f"Unverified end role reply. {serder.said}")

        self.updateEnd(keys=keys, saider=saider, allowed=allowed)  # update .eans and .ends

    def processReplyLocScheme(self, *, serder, saider, route,
                              cigars=None, tsgs=None):
        """
        Process one reply message for route = /loc/scheme with either
        attached nontrans receipt couples in cigars or attached trans indexed
        sig groups in tsgs.
        Assumes already validated saider, dater, and route from serder.ked

        Parameters:
            serder (SerderKERI): instance of reply msg (SAD)
            saider (Saider): instance  from said in serder (SAD)
            route (str): reply route
            cigars (list): of Cigar instances that contain nontrans signing couple
                          signature in .raw and public key in .verfer
            tsgs (list): tuples (quadruples) of form
                (prefixer, seqner, diger, [sigers]) where:
                prefixer is pre of trans endorser
                seqner is sequence number of trans endorser's est evt for keys for sigs
                diger is digest of trans endorser's est evt for keys for sigs
                [sigers] is list of indexed sigs from trans endorser's keys from est evt

        EndAuthRecord
             cid: str = ""  # identifier prefix of controller that authorizes endpoint
             roles: list[str] = field(default_factory=list)  # str endpoint roles such as watcher, witness etc

        LocationRecord:
            url: str  # full url including host:port/path?query scheme is optional
            cids: list[EndAuthRecord] = field(default_factory=list)  # optional authorization record references

        Reply Message:

        {
          "v" : "KERI10JSON00011c_",
          "t" : "rpy",
          "d": "EZ-i0d8JZAoTNZH3ULaU6JR2nmwyvYAfSVPzhzS6b5CM",
          "dt": "2020-08-22T17:50:12.988921+00:00",
          "r" : "/loc/scheme",
          "a" :
          {
             "eid": "BrHLayDN-mXKv62DAjFLX1_Y5yEUe0vA9YPe_ihiKYHE",
             "scheme": "http",  # one of kering.Schemes
             "url":  "http://localhost:8080/watcher/wilma",
          }
        }

        {
          "v" : "KERI10JSON00011c_",
          "t" : "rpy",
          "d": "EZ-i0d8JZAoTNZH3ULaU6JR2nmwyvYAfSVPzhzS6b5CM",
          "dt": "2020-08-22T17:50:12.988921+00:00",
          "r" : "/loc/scheme",
          "a" :
          {
             "eid": "BrHLayDN-mXKv62DAjFLX1_Y5yEUe0vA9YPe_ihiKYHE",
             "scheme": "http",  # one of kering.Schemes
             "url":  "",  # Nullifies
          }
        }


        """
        # reply specific logic
        if not route.startswith("/loc/scheme"):
            raise ValidationError("Usupported route={} in {} msg={}."
                                  "".format(route, Ilks.rpy, serder.ked))
        route = "/loc/scheme"  # escrow based on route base

        data = serder.ked["a"]
        for k in ("eid", "scheme", "url"):
            if k not in data:
                raise ValidationError("Missing element={} from attributes in {} "
                                      "msg={}.".format(k, Ilks.rpy, serder.ked))
        eider = coring.Prefixer(qb64=data["eid"])  # raises error if unsupported code
        eid = eider.qb64  # controller of endpoint at role
        scheme = data["scheme"]
        if scheme not in kering.Schemes:
            raise ValidationError("Invalid scheme={} from attributes in {} "
                                  "msg={}.".format(scheme, Ilks.rpy, serder.ked))
        url = data["url"]
        splits = urlsplit(url)
        # empty scheme allowed in, will use scheme field
        if splits.scheme and splits.scheme != scheme:  # non empty but not match
            raise ValidationError("Invalid url={} for scheme={} from attributes in {} "
                                  "msg={}.".format(url, scheme, Ilks.rpy, serder.ked))
        # empty host port allowed will use default localhost:8080
        aid = eid  # authorizing attribution id
        keys = (aid, scheme)
        osaider = self.db.lans.get(keys=keys)  # get old said if any
        # BADA Logic
        accepted = self.rvy.acceptReply(serder=serder, saider=saider, route=route,
                                      aid=aid, osaider=osaider, cigars=cigars,
                                      tsgs=tsgs)
        if not accepted:
            raise UnverifiedReplyError(f"Unverified loc scheme reply. {serder.ked}")

        self.updateLoc(keys=keys, saider=saider, url=url)  # update .lans and .locs

    def processReplyKeyStateNotice(self, *, serder, saider, route,
                                   cigars=None, tsgs=None, **kwargs):
        """ Process one reply message for key state = /ksn

        Process one reply message for key state = /ksn
        with either attached nontrans receipt couples in cigars or attached trans
        indexed sig groups in tsgs.
        Assumes already validated saider, dater, and route from serder.ked

        Parameters:
            serder (SerderKERI): instance of reply msg (SAD)
            saider (Saider): instance  from said in serder (SAD)
            route (str): reply route
            cigars (list): of Cigar instances that contain nontrans signing couple
                          signature in .raw and public key in .verfer
            tsgs (list): tuples (quadruples) of form
                (prefixer, seqner, diger, [sigers]) where:
                prefixer is pre of trans endorser
                seqner is sequence number of trans endorser's est evt for keys for sigs
                diger is digest of trans endorser's est evt for keys for sigs
                [sigers] is list of indexed sigs from trans endorser's keys from est evt

        Reply Message:
        {
          "v" : "KERI10JSON00011c_",
          "t" : "rpy",
          "d": "EZ-i0d8JZAoTNZH3ULaU6JR2nmwyvYAfSVPzhzS6b5CM",
          "dt": "2020-08-22T17:50:12.988921+00:00",
          "r" : "/ksn/EeS834LMlGVEOGR8WU3rzZ9M6HUv_vtF32pSXQXKP7jg",
          "a" :
          {
            "v": "KERI10JSON000274_",
            "i": "EeS834LMlGVEOGR8WU3rzZ9M6HUv_vtF32pSXQXKP7jg",
            "s": "1",
            "t": "ksn",
            "p": "ESORkffLV3qHZljOcnijzhCyRT0aXM2XHGVoyd5ST-Iw",
            "d": "EtgNGVxYd6W0LViISr7RSn6ul8Yn92uyj2kiWzt51mHc",
            "f": "1",
            "dt": "2021-11-04T12:55:14.480038+00:00",
            "et": "ixn",
            "kt": "1",
            "k": [
              "DTH0PwWwsrcO_4zGe7bUR-LJX_ZGBTRsmP-ZeJ7fVg_4"
            ],
            "n": "E6qpfz7HeczuU3dAd1O9gPPS6-h_dCxZGYhU8UaDY2pc",
            "bt": "3",
            "b": [
              "BGKVzj4ve0VSd8z_AmvhLg4lqcC_9WYX90k03q-R_Ydo",
              "BuyRFMideczFZoapylLIyCjSdhtqVb31wZkRKvPfNqkw",
              "Bgoq68HCmYNUDgOz4Skvlu306o_NY-NrYuKAVhk3Zh9c"
            ],
            "c": [],
            "ee": {
              "s": "0",
              "d": "ESORkffLV3qHZljOcnijzhCyRT0aXM2XHGVoyd5ST-Iw",
              "br": [],
              "ba": []
            },
            "di": ""
          }
        }

        """
        cigars = cigars if cigars is not None else []
        tsgs = tsgs if tsgs is not None else []

        # reply specific logic
        if not route.startswith("/ksn"):
            raise ValidationError(f"Usupported route={route} in {Ilks.rpy} "
                                  f"msg={serder.ked}.")
        aid = kwargs["aid"]
        data = serder.ked["a"]
        try:
            ksr = KeyStateRecord._fromdict(d=data)
        except Exception as ex:
            raise ValidationError(f"Malformed key state notice = {data}.") from ex

        # fetch from serder to process
        pre = ksr.i
        sn = int(ksr.s, 16)

        # check source and ensure we should accept it
        baks = ksr.b
        wats = set()
        for _, habr in self.db.habs.getItemIter():
            wats |= set(habr.watchers)

        # not in promiscuous mode
        if not self.lax:
            if aid != ksr.i and \
                    aid not in baks and \
                    aid not in wats:
                raise kering.UntrustedKeyStateSource("key state notice for {} from untrusted source {} "
                                                     .format(ksr.pre, aid))

        if ksr.i in self.kevers:
            kever = self.kevers[ksr.i]
            if int(ksr.s, 16) < kever.sner.num:
                raise ValidationError("Skipped stale key state at sn {} for {}."
                                      "".format(int(ksr.s, 16), ksr.i))

        keys = (pre, aid,)
        osaider = self.db.knas.get(keys=keys)  # get old said if any
        dater = coring.Dater(dts=ksr.dt)

        # BADA Logic
        accepted = self.rvy.acceptReply(serder=serder, saider=saider, route=route,
                                        aid=aid, osaider=osaider, cigars=cigars,
                                        tsgs=tsgs)
        if not accepted:
            raise UnverifiedReplyError(f"Unverified key state notice reply. {serder.ked}")

        ldig = self.db.getKeLast(key=snKey(pre=pre, sn=sn))  # retrieve dig of last event at sn.
        diger = coring.Diger(qb64=ksr.d)

        # Only accept key state if for last seen version of event at sn
        if ldig is not None:  # escrow because event does not yet exist in database
            ldig = bytes(ldig)
            # retrieve last event itself of signer given sdig
            sraw = self.db.getEvt(key=dgKey(pre=pre, dig=ldig))
            # assumes db ensures that sraw must not be none because sdig was in KE
            sserder = serdering.SerderKERI(raw=bytes(sraw))

            if not sserder.compare(said=diger.qb64b):  # mismatch events problem with replay
                raise ValidationError(f"Mismatch keystate at sn = {int(ksr.s,16)}"
                                      f" with db.")

        ksaider = coring.Saider(qb64=diger.qb64)
        self.updateKeyState(aid=aid, ksr=ksr, saider=ksaider, dater=dater)
        self.cues.push(dict(kin="keyStateSaved", ksn=asdict(ksr)))

    def updateEnd(self, keys, saider, allowed=None):
        """
        Update end auth database .eans and end database .ends.

        Parameters:
            keys (tuple): of key strs for databases (cid, role, eid)
            saider (Saider): instance from said in reply serder (SAD)
            allowed (bool): True allow eid to be endpoint provided
                          False otherwise
        """
        # update .eans and .ends
        self.db.eans.pin(keys=keys, val=saider)  # overwrite
        if ender := self.db.ends.get(keys=keys):  # preexisting record
            ender.allowed = allowed  # update allowed status
        else:  # no preexisting record
            ender = basing.EndpointRecord(allowed=allowed)  # create new record
        self.db.ends.pin(keys=keys, val=ender)  # overwrite

    def updateLoc(self, keys, saider, url):
        """
        Update loc auth database .lans and loc database .locs.

        Parameters:
            keys (tuple): of key strs for databases (eid, scheme)
            saider (Saider): instance from said in reply serder (SAD)
            url (str): endpoint url
        """
        self.db.lans.pin(keys=keys, val=saider)  # overwrite
        if locer := self.db.locs.get(keys=keys):  # preexisting record
            locer.url = url  # update preexisting record
        else:  # no preexisting record
            locer = basing.LocationRecord(url=url)  # create new record

        self.db.locs.pin(keys=keys, val=locer)  # overwrite

    def updateKeyState(self, aid, ksr, saider, dater):
        """
        Update Reply SAD in database given by by serder and associated databases
        for attached cig couple or sig quadruple.
        Overwrites val at key if already exists.

        Parameters:
            aid (str): identifier of key state
            ksr (KeyStateRecord): converted from key state notice dict in reply msg
            saider (Saider): instance  from said in serder (SAD)
            dater (Dater): instance from date-time in serder (SAD)
        """
        keys = (saider.qb64,)

        # Add source of ksn to the key for DATEs too...  (source AID, ksn AID)
        self.db.kdts.put(keys=keys, val=dater)  # first one idempotent
        self.db.ksns.pin(keys=keys, val=ksr)  # first one idempotent
        # Add source of ksr to the key...  (ksr AID, source aid)
        self.db.knas.pin(keys=(ksr.i, aid), val=saider)  # overwrite

    def removeKeyState(self, saider):
        if saider:
            keys = (saider.qb64,)

            self.db.ksns.rem(keys=keys)
            self.db.kdts.rem(keys=keys)

    def processReplyAddWatched(self, *, serder, saider, route,
                               cigars=None, tsgs=None, **kwargs):
        """ Process one reply message for adding an AID for a watcher to watch

        Process one reply message for adding an AID for a watcher to watch = /watcher/{aid}/add
        with either attached nontrans receipt couples in cigars or attached trans
        indexed sig groups in tsgs.
        Assumes already validated saider, dater, and route from serder.ked

        Parameters:
            serder (SerderKERI): instance of reply msg (SAD)
            saider (Saider): instance  from said in serder (SAD)
            route (str): reply route
            cigars (list): of Cigar instances that contain nontrans signing couple
                          signature in .raw and public key in .verfer
            tsgs (list): tuples (quadruples) of form
                (prefixer, seqner, diger, [sigers]) where:
                prefixer is pre of trans endorser
                seqner is sequence number of trans endorser's est evt for keys for sigs
                diger is digest of trans endorser's est evt for keys for sigs
                [sigers] is list of indexed sigs from trans endorser's keys from est evt

        Reply Message:
        {
          "v" : "KERI10JSON00011c_",
          "t" : "rpy",
          "d": "EZ-i0d8JZAoTNZH3ULaU6JR2nmwyvYAfSVPzhzS6b5CM",
          "dt": "2020-08-22T17:50:12.988921+00:00",
          "r" : "/watcher/BrHLayDN-mXKv62DAjFLX1_Y5yEUe0vA9YPe_ihiKYHE/add",
          "a" :
          {
            "cid": "EyX-zd8JZAoTNZH3ULaU6JR2nmwyvYAfSVPzhzS6b5CM"
            "oid": "EM0-i05TNZJZAoH3UR2nmLaU6JwyvPzhzS6YAfSVbMC5"
            "oobi": "http://example.com/oobi/EyX-zd8JZAoTNZH3ULaU6JR2nmwyvYAfSVPzhzS6b5CM"
          }
        }

        """
        aid = kwargs["aid"]
        action = kwargs["action"]
        # reply specific logic
        if not route.startswith("/watcher"):
            raise ValidationError(f"Usupported route={route} in {Ilks.rpy} "
                                  f"msg={serder.ked}.")

        # reply specific logic
        if action == "add":
            enabled = True
        elif action == "cut":
            enabled = False
        else:  # unsupported route
            raise ValidationError(f"Usupported route={route} in {Ilks.rpy} "
                                  f"msg={serder.ked}.")
        route = f"/watcher/{aid}"  # escrow based on route base
        cigars = cigars if cigars is not None else []
        tsgs = tsgs if tsgs is not None else []

        data = serder.ked["a"]
        cid = data["cid"]
        oid = data["oid"]
        oobi = data["oobi"] if "oobi" in data else None

        keys = (cid, aid, oid)

        osaider = self.db.wwas.get(keys=keys)  # get old said if any

        # BADA Logic
        accepted = self.rvy.acceptReply(serder=serder, saider=saider, route=route,
                                        aid=cid, osaider=osaider, cigars=cigars,
                                        tsgs=tsgs)
        if not accepted:
            raise UnverifiedReplyError(f"Unverified watcher add reply. {serder.ked}")

        if oobi:
            self.db.oobis.pin(keys=(oobi,), val=OobiRecord(date=help.nowIso8601()))
        self.updateWatched(keys=keys, saider=saider, enabled=enabled)

    def updateWatched(self, keys, saider, enabled=None):
        """
        Update loc auth database .lans and loc database .locs.

        Parameters:
            keys (tuple): of key strs for databases (eid, scheme)
            saider (Saider): instance from said in reply serder (SAD)
            enabled (bool): True means add observed to watcher, False means remove (cut)
        """
        self.db.wwas.pin(keys=keys, val=saider)  # overwrite
        if observed := self.db.obvs.get(keys=keys):  # preexisting record
            observed.enabled = enabled  # update preexisting record
        else:  # no preexisting record
            observed = basing.ObservedRecord(enabled=enabled, datetime=helping.nowIso8601())  # create new record

        self.db.obvs.pin(keys=keys, val=observed)  # overwrite

    def processQuery(self, serder, source=None, sigers=None, cigars=None):
        """
        Process query mode replay message for collective or single element query.
        Assume promiscuous mode for now.

        Parameters:
            serder (SerderKERI) is query message serder
            source (Prefixer) identifier prefix of querier
            sigers (list) of Siger instances of attached controller indexed sigs
            cigars (list) of Cigar instance of attached non-trans sigs

        """
        ked = serder.ked

        ilk = ked["t"]
        route = ked["r"]
        qry = ked["q"]

        # do signature validation and replay attack prevention logic here
        # src, dt, route

        if source is None and cigars:
            dest = cigars[0].verfer.qb64
        else:
            dest = source.qb64

        if route == "logs":
            pre = qry["i"]
            src = qry["src"]
            anchor = qry["a"] if "a" in qry else None
            sn = int(qry["s"], 16) if "s" in qry else None
            fn = int(qry["fn"], 16) if "fn" in qry else 0

            if pre not in self.kevers:
                self.escrowQueryNotFoundEvent(serder=serder, prefixer=source, sigers=sigers, cigars=cigars)
                raise QueryNotFoundError("Query not found error={}.".format(ked))

            kever = self.kevers[pre]
            if anchor:
                if not self.db.fetchAllSealingEventByEventSeal(pre=pre, seal=anchor):
                    self.escrowQueryNotFoundEvent(serder=serder, prefixer=source, sigers=sigers, cigars=cigars)
                    raise QueryNotFoundError("Query not found error={}.".format(ked))

            elif sn is not None:
                if kever.sner.num < sn or not self.db.fullyWitnessed(kever.serder):
                    self.escrowQueryNotFoundEvent(serder=serder, prefixer=source, sigers=sigers, cigars=cigars)
                    raise QueryNotFoundError("Query not found error={}.".format(ked))

            msgs = list()  # outgoing messages
            for msg in self.db.clonePreIter(pre=pre, fn=fn):
                msgs.append(msg)

            if kever.delpre:
                cloner = self.db.clonePreIter(pre=kever.delpre, fn=0)  # create iterator at 0
                for msg in cloner:
                    msgs.append(msg)

            if msgs:
                self.cues.push(dict(kin="replay", pre=pre, src=src, msgs=msgs, dest=dest))

        elif route == "ksn":
            pre = qry["i"]
            src = qry["src"]

            if pre not in self.kevers:
                self.escrowQueryNotFoundEvent(serder=serder, prefixer=source, sigers=sigers, cigars=cigars)
                raise QueryNotFoundError("Query not found error={}.".format(ked))

            kever = self.kevers[pre]

            # get list of witness signatures to ensure we are presenting a fully witnessed event
            wigs = self.db.getWigs(dgKey(pre, kever.serder.saidb))  # list of wigs
            wigers = [Siger(qb64b=bytes(wig)) for wig in wigs]

            if len(wigers) < kever.toader.num:
                self.escrowQueryNotFoundEvent(serder=serder, prefixer=source, sigers=sigers, cigars=cigars)
                raise QueryNotFoundError("Query not found error={}.".format(ked))

            rserder = reply(route=f"/ksn/{src}", data=kever.state()._asdict())
            self.cues.push(dict(kin="reply", src=src, route="/ksn", serder=rserder,
                                dest=dest))

        elif route == "mbx":
            pre = qry["i"]
            src = qry["src"]
            topics = qry["topics"]

            if pre not in self.kevers:
                self.escrowQueryNotFoundEvent(serder=serder, prefixer=source, sigers=sigers, cigars=cigars)
                raise QueryNotFoundError("Query not found error={}.".format(ked))

            self.cues.push(dict(kin="stream", serder=serder, pre=pre, src=src, topics=topics))
            # if pre in self.kevers:
            #     kever = self.kevers[pre]
            #     if src in kever.wits and src in self.db.prefixes:  # We are a witness for identifier
            #         self.cues.push(dict(kin="stream", serder=serder, pre=pre, src=src, topics=topics))
        else:
            self.cues.push(dict(kin="invalid", serder=serder))
            raise ValidationError("invalid query message {} for evt = {}".format(ilk, ked))

    def fetchEstEvent(self, pre, sn):
        """
        Returns SerderKERI instance of establishment event that is authoritative for
        event in KEL for pre at sn.
        Returns None if no event at sn accepted in KEL for pre

        Parameters:
            pre is qb64 of identifier prefix for KEL
            sn is int sequence number of event in KEL of pre
        """

        found = False
        while not found:
            dig = self.db.getKeLast(key=snKey(pre, sn))
            if not dig:
                return None

            # retrieve event by dig
            dig = bytes(dig)
            raw = self.db.getEvt(key=dgKey(pre=pre, dig=dig))
            if not raw:
                return None

            raw = bytes(raw)
            serder = serdering.SerderKERI(raw=raw)  # deserialize event raw
            if serder.ked["t"] in (Ilks.icp, Ilks.dip, Ilks.rot, Ilks.drt):
                return serder  # establishment event so return

            sn = int(serder.ked["s"], 16) - 1  # set sn to previous event
            if sn < 0:  # no more events
                return None


    def escrowMFEvent(self, serder, sigers, wigers=None,
                      seqner=None, saider=None, local=True):
        """
        Update associated logs for escrow of MisFit event

        Parameters:
            serder (SerderKERI): instance of  event
            sigers (list): of Siger instance for  event
            seqner (Seqner): instance of sn of event delegatint/issuing event if any
            saider (Saider): instance of dig of event delegatint/issuing event if any
            wigers (list): of witness signatures
            local (bool): event source for validation logic
                True means event source is local (protected).
                False means event source is remote (unprotected).
                Event validation logic is a function of local or remote
        """
        local = True if local else False
        dgkey = dgKey(serder.preb, serder.saidb)
        if esr := self.db.esrs.get(keys=dgkey):  # preexisting esr
            if local and not esr.local:  # local overwrites prexisting remote
                esr.local = local
                self.db.esrs.pin(keys=dgkey, val=esr)
            # otherwise don't change
        else:  # not preexisting so put
            esr = basing.EventSourceRecord(local=local)
            self.db.esrs.put(keys=dgkey, val=esr)

        self.db.putDts(dgkey, helping.nowIso8601().encode("utf-8"))
        self.db.putSigs(dgkey, [siger.qb64b for siger in sigers])
        self.db.putEvt(dgkey, serder.raw)
        if wigers:
            self.db.putWigs(dgkey, [siger.qb64b for siger in wigers])
        if seqner and saider:
            #couple = seqner.qb64b + saider.qb64b
            #self.db.putUde(dgkey, couple)  # idempotent
            self.db.udes.put(keys=dgkey, val=(seqner, saider))  # idempotent
        self.db.misfits.add(keys=(serder.pre, serder.snh), val=serder.saidb)
        # log escrowed
        logger.debug("Kevery process: escrowed misfit event=\n%s",
                    json.dumps(serder.ked, indent=1))


    def escrowOOEvent(self, serder, sigers, seqner=None, saider=None, wigers=None, local=True):
        """
        Update associated logs for escrow of Out-of-Order event

        Parameters:
            serder (SerderKERI): instance of  event
            sigers (list): of Siger instance for  event
            seqner (Seqner): instance of sn of event delegatint/issuing event if any
            saider (Saider): instance of dig of event delegatint/issuing event if any
            wigers (list): of witness signatures
            local (bool): event source for validation logic
                True means event source is local (protected).
                False means event source is remote (unprotected).
                Event validation logic is a function of local or remote
        """
        local = True if local else False
        dgkey = dgKey(serder.preb, serder.saidb)
        if esr := self.db.esrs.get(keys=dgkey):  # preexisting esr
            if local and not esr.local:  # local overwrites prexisting remote
                esr.local = local
                self.db.esrs.pin(keys=dgkey, val=esr)
            # otherwise don't change
        else:  # not preexisting so put
            esr = basing.EventSourceRecord(local=local)
            self.db.esrs.put(keys=dgkey, val=esr)

        self.db.putDts(dgkey, helping.nowIso8601().encode("utf-8"))
        self.db.putSigs(dgkey, [siger.qb64b for siger in sigers])
        self.db.putEvt(dgkey, serder.raw)
        if wigers:
            self.db.putWigs(dgkey, [siger.qb64b for siger in wigers])
        if seqner and saider:
            #couple = seqner.qb64b + saider.qb64b
            #self.db.putUde(dgkey, couple)  # idempotent
            self.db.udes.put(keys=dgkey, val=(seqner, saider))  # idempotent
        self.db.addOoe(snKey(serder.preb, serder.sn), serder.saidb)
        # log escrowed
        logger.debug("Kevery process: escrowed out of order event=\n%s",
                     json.dumps(serder.ked, indent=1))

    def escrowQueryNotFoundEvent(self, prefixer, serder, sigers, cigars=None):
        """
        Update associated logs for escrow of Out-of-Order event

        Parameters:
            prefixer (Prefixer): source of query message
            serder (SerderKERI): instance of  event
            sigers (list): of Siger instance for  event
            cigars (list): of non-transferable receipts
        """
        cigars = cigars if cigars is not None else []
        dgkey = dgKey(prefixer.qb64b, serder.saidb)
        self.db.putDts(dgkey, helping.nowIso8601().encode("utf-8"))
        self.db.putSigs(dgkey, [siger.qb64b for siger in sigers])
        self.db.putEvt(dgkey, serder.raw)
        self.db.qnfs.add(keys=(prefixer.qb64, serder.said), val=serder.saidb)

        for cigar in cigars:
            self.db.addRct(key=dgkey, val=cigar.verfer.qb64b + cigar.qb64b)

        # log escrowed
        logger.debug("Kevery process: escrowed query not found event=\n%s",
                     json.dumps(serder.ked, indent=1))

    def escrowLDEvent(self, serder, sigers, local=True):
        """
        Update associated logs for escrow of Likely Duplicitous event

        Parameters:
            serder is SerderKERI instance of  event
            sigers is list of Siger instance for  event
            local (bool): event source for validation logic
                True means event source is local (protected).
                False means event source is remote (unprotected).
                Event validation logic is a function of local or remote
        """
        local = True if local else False
        dgkey = dgKey(serder.preb, serder.saidb)
        if esr := self.db.esrs.get(keys=dgkey):  # preexisting esr
            if local and not esr.local:  # local overwrites prexisting remote
                esr.local = local
                self.db.esrs.pin(keys=dgkey, val=esr)
            # otherwise don't change
        else:  # not preexisting so put
            esr = basing.EventSourceRecord(local=local)
            self.db.esrs.put(keys=dgkey, val=esr)

        self.db.putDts(dgkey, helping.nowIso8601().encode("utf-8"))
        self.db.putSigs(dgkey, [siger.qb64b for siger in sigers])
        self.db.putEvt(dgkey, serder.raw)
        self.db.addLde(snKey(serder.preb, serder.sn), serder.saidb)
        # log duplicitous
        logger.debug("Kevery process: escrowed likely duplicitous event=\n%s",
                     json.dumps(serder.ked, indent=1))

    def escrowUWReceipt(self, serder, wigers, said):
        """
        Update associated logs for escrow of Unverified Event Witness Receipt
        (non-transferable)
        Escrowed value is couple edig+wig where:
           edig is receipted event dig not serder.dig
           wig is witness indexed signature on receipted event with key pair
                derived from witness nontrans identifier prefix in witness list.
                Index is offset into witness list of latest establishment event
                for receipted event.

        Parameters:
            serder (SerderKERI): instance of receipt msg not receipted event
            wigers (list): of Siger instances for witness indexed signature
                of receipted event
            said (str) qb64 said of receipted event not serder.dig because
                serder is a receipt not the receipted event
        """
        # note receipt dig algo may not match database dig also so must always
        # serder.compare to match. So receipts for same event may have different
        # digs of that event due to different algos. So the escrow may have
        # different dup at same key, sn.  Escrow needs to include dig
        # so can compare digs from receipt and in database for receipted event
        # with different algos.  Can't lookup event by dig for same reason. Must
        # lookup last event by sn not by dig.
        self.db.putDts(dgKey(serder.preb, said), helping.nowIso8601().encode("utf-8"))
        for wiger in wigers:  # escrow each couple
            # don't know witness pre yet without witness list so no verfer in wiger
            # if wiger.verfer.transferable:  # skip transferable verfers
            # continue  # skip invalid triplets
            couple = said.encode("utf-8") + wiger.qb64b
            self.db.addUwe(key=snKey(serder.preb, serder.sn), val=couple)
        # log escrowed
        logger.debug("Kevery process: escrowed unverified witness indexed receipt"
                     " of pre= %s sn=%x dig=%s", serder.pre, serder.sn, said)

    def escrowUReceipt(self, serder, cigars, said):
        """
        Update associated logs for escrow of Unverified Event Receipt (non-transferable)
        Escrowed value is triple edig+rpre+cig where:
           edig is event dig
           rpre is nontrans receiptor prefix
           cig is non-indexed signature on event with key pair derived from rpre

        Parameters:
            serder (SerderKERI): instance of receipt msg not receipted event
            cigars (list): of Cigar instances for event receipt
            said (str): qb64 said in receipt of receipted event not serder.dig because
                serder is of receipt not receipted event
        """
        # note receipt dig algo may not match database dig also so must always
        # serder.compare to match. So receipts for same event may have different
        # digs of that event due to different algos. So the escrow may have
        # different dup at same key, sn.  Escrow needs to include dig
        # so can compare digs from receipt and in database for receipted event
        # with different algos.  Can't lookup event by dig for same reason. Must
        # lookup last event by sn not by dig.
        self.db.putDts(dgKey(serder.preb, said), helping.nowIso8601().encode("utf-8"))
        for cigar in cigars:  # escrow each triple
            if cigar.verfer.transferable:  # skip transferable verfers
                continue  # skip invalid triplets
            triple = said.encode("utf-8") + cigar.verfer.qb64b + cigar.qb64b
            self.db.addUre(key=snKey(serder.preb, serder.sn), val=triple)  # should be snKey
        # log escrowed
        logger.debug("Kevery process: escrowed unverified receipt of pre= %s "
                     " sn=%x dig=%s", serder.pre, serder.sn, said)

    def escrowTRGroups(self, serder, tsgs):
        """
        Update associated logs for escrow of Transferable Receipt Groups for
        event (transferable)

        Parameters:
            serder instance of receipt message not receipted event
            tsgs is list of tuples of form: (prefixer,seqner,diger, sigers)
                prefixer is Prefixer instance of prefix of receipter
                seqner is Seqner instance of  sn of est event of receiptor
                diger is Diger instance of digest of est event of receiptor
                sigers is list of Siger instances of multi-sig of receiptor

        escrow quintuple for each siger
            quintuple = edig+pre+snu+dig+sig
            where:
                edig is receipted event dig (serder.dig)
                pre is receipter prefix
                snu is receipter est event sn
                dig is receipt est evant dig
                sig is indexed sig of receiptor of receipted event
        """
        # Receipt dig algo may not match database dig. So must always
        # serder.compare to match. So receipts for same event may have different
        # digs of that event due to different algos. So the escrow may have
        # different dup at same key, sn.  Escrow needs to be quintuple with
        # edig, validator prefix, validtor est event sn, validator est evvent dig
        # and sig stored at kel pre, sn so can compare digs
        # with different algos.  Can't lookup by dig for the same reason. Must
        # lookup last event by sn not by dig.
        for tsg in tsgs:
            prefixer, seqner, saider, sigers = tsg
            self.db.putDts(dgKey(serder.preb, serder.saidb), helping.nowIso8601().encode("utf-8"))
            # since serder of of receipt not receipted event must use dig in
            # serder.ked["d"] not serder.dig
            prelet = (serder.ked["d"].encode("utf-8") + prefixer.qb64b +
                      seqner.qb64b + saider.qb64b)
            for siger in sigers:  # escrow each quintlet
                quintuple = prelet + siger.qb64b  # quintuple
                self.db.addVre(key=snKey(serder.preb, serder.sn), val=quintuple)
            # log escrowed
            logger.debug("Kevery process: escrowed unverified transferable receipt "
                         "of pre=%s sn=%x dig=%s by pre=%s", serder.pre,
                         serder.sn, serder.ked["d"], prefixer.qb64)

    def escrowTReceipts(self, serder, prefixer, seqner, saider, sigers):
        """
        Update associated logs for escrow of Transferable Event Receipt Group
        (transferable)

        Parameters:
            serder instance of receipt message not receipted event
            prefixer is Prefixer instance of prefix of receipter
            seqner is Seqner instance of  sn of est event of receiptor
            saider is Saider instance of said of est event of receiptor
            igers is list of Siger instances of multi-sig of receiptor

        escrow quintuple for each siger
            quintuple = edig+pre+snu+dig+sig
            where:
                edig is receipted event dig (serder.dig)
                pre is receipter prefix
                snu is receipter est event sn
                dig is receipt est evant dig
                sig is indexed sig of receiptor of receipted event
        """
        # Receipt dig algo may not match database dig. So must always
        # serder.compare to match. So receipts for same event may have different
        # digs of that event due to different algos. So the escrow may have
        # different dup at same key, sn.  Escrow needs to be quintuple with
        # edig, validator prefix, validtor est event sn, validator est evvent dig
        # and sig stored at kel pre, sn so can compare digs
        # with different algos.  Can't lookup by dig for the same reason. Must
        # lookup last event by sn not by dig.
        self.db.putDts(dgKey(serder.preb, serder.saidb), helping.nowIso8601().encode("utf-8"))
        # since serder of of receipt not receipted event must use dig in
        # serder.ked["d"] not serder.dig
        prelet = (serder.ked["d"].encode("utf-8") + prefixer.qb64b +
                  seqner.qb64b + saider.qb64b)
        for siger in sigers:  # escrow each quintlet
            quintuple = prelet + siger.qb64b  # quintuple
            self.db.addVre(key=snKey(serder.preb, serder.sn), val=quintuple)
        # log escrowed
        logger.debug("Kevery process: escrowed unverified transferable receipt "
                    "of pre=%s sn=%x dig=%s by pre=%s", serder.pre,
                    serder.sn, serder.ked["d"], prefixer.qb64)

    def escrowTRQuadruple(self, serder, sprefixer, sseqner, saider, siger):
        """
        Update associated logs for escrow of Unverified Transferable Receipt
        (transferable)

        escrow quintuple made from quadruple where:
            quadruple = spre+ssnu+sdig+sig  (s is trans receipt signer)
            quintuple = edig+spre+ssnu+sdig+sig  (edig is signed event digest)

        Parameters:
            serder instance of receipt message not receipted event
            sigers is list of Siger instances attached to receipt message
            seal is SealEvent instance (namedTuple)
            saider is digest of receipted event provided in receipt

        """
        # Receipt dig algo may not match database dig. So must always
        # serder.compare to match. So receipts for same event may have different
        # digs of that event due to different algos. So the escrow may have
        # different dup at same key, sn.  Escrow needs to be quintuple with
        # edig, validator prefix, validtor est event sn, validator est evvent dig
        # and sig stored at kel pre, sn so can compare digs
        # with different algos.  Can't lookup by dig for the same reason. Must
        # lookup last event by sn not by dig.
        self.db.putDts(dgKey(serder.preb, serder.said), helping.nowIso8601().encode("utf-8"))
        quintuple = (serder.saidb + sprefixer.qb64b + sseqner.qb64b +
                     saider.qb64b + siger.qb64b)
        self.db.addVre(key=snKey(serder.preb, serder.sn), val=quintuple)
        # log escrowed
        logger.debug("Kevery process: escrowed unverified transferabe validator "
                     "receipt of pre= %s sn=%x dig=%s", serder.pre, serder.sn,
                     serder.said)

    def processEscrows(self):
        """
        Iterate throush escrows and process any that may now be finalized

        Parameters:
        """

        try:
            self.processEscrowOutOfOrders()
            self.processEscrowUnverWitness()
            self.processEscrowUnverNonTrans()
            self.processEscrowUnverTrans()
            self.processEscrowPartialDels()
            self.processEscrowPartialWigs()
            self.processEscrowPartialSigs()
            self.processEscrowDuplicitous()
            self.processQueryNotFound()

        except Exception as ex:  # log diagnostics errors etc
            if logger.isEnabledFor(logging.DEBUG):
                logger.exception("Kevery escrow process error: %s", ex.args[0])
            else:
                logger.error("Kevery escrow process error: %s", ex.args[0])
            raise ex

    def processEscrowOutOfOrders(self):
        """
        Process events escrowed by Kever that are recieved out-of-order.
        An event is out of order if its prior event has not been accepted into its KEL.
        Without the prior event there is no way to know the key state and therefore no way
        to verify signatures on the out-of-order event.

        Escrowed items are indexed in database table keyed by prefix and
        sn with duplicates given by different dig inserted in insertion order.
        This allows FIFO processing of events with same prefix and sn but different
        digest.

        Uses  .db.addOoe(self, key, val) which is IOVal with dups.

        Value is dgkey for event stored in .Evt where .Evt has serder.raw of event.

        Original Escrow steps:
            dgkey = dgKey(pre, serder.dig)
            self.db.putDts(dgkey, nowIso8601().encode("utf-8"))
            self.db.putSigs(dgkey, [siger.qb64b for siger in sigers])
            self.db.putEvt(dgkey, serder.raw)
            self.db.addOoe(snKey(pre, sn), serder.dig)
            where:
                serder is SerderKERI instance of  event
                sigers is list of Siger instance for  event
                pre is str qb64 of identifier prefix of event
                sn is int sequence number of event

        Steps:
            Each pass  (walk index table)
                For each prefix,sn
                    For each escrow item dup at prefix,sn:
                        Get Event
                        Get and Attach Signatures
                        Process event as if it came in over the wire
                        If successful then remove from escrow table
        """

        key = ekey = b''  # both start same. when not same means escrows found
        while True:  # break when done
            for ekey, edig in self.db.getOoeItemIter(key=key):
                try:
                    pre, sn = splitSnKey(ekey)  # get pre and sn from escrow item
                    dgkey = dgKey(pre, bytes(edig))
                    if not (esr := self.db.esrs.get(keys=dgkey)):  # get event source, otherwise error
                        # no local sourde so raise ValidationError which unescrows below
                        raise ValidationError("Missing escrowed event source "
                                              "at dig = {}.".format(bytes(edig)))

                    # check date if expired then remove escrow.
                    dtb = self.db.getDts(dgkey)
                    if dtb is None:  # othewise is a datetime as bytes
                        # no date time so raise ValidationError which unescrows below
                        logger.info("Kevery unescrow error: Missing event datetime"
                                    " at dig = %s", bytes(edig))

                        raise ValidationError("Missing escrowed event datetime "
                                              "at dig = {}.".format(bytes(edig)))

                    # do date math here and discard if stale nowIso8601() bytes
                    dtnow = helping.nowUTC()
                    dte = helping.fromIso8601(bytes(dtb))
                    if (dtnow - dte) > datetime.timedelta(seconds=self.TimeoutOOE):
                        # escrow stale so raise ValidationError which unescrows below
                        logger.info("Kevery unescrow error: Stale event escrow "
                                    " at dig = %s", bytes(edig))

                        raise ValidationError("Stale event escrow "
                                              "at dig = {}.".format(bytes(edig)))

                    # get the escrowed event using edig
                    eraw = self.db.getEvt(dgKey(pre, bytes(edig)))
                    if eraw is None:
                        # no event so raise ValidationError which unescrows below
                        logger.info("Kevery unescrow error: Missing event at."
                                    "dig = %s", bytes(edig))

                        raise ValidationError("Missing escrowed evt at dig = {}."
                                              "".format(bytes(edig)))

                    eserder = serdering.SerderKERI(raw=bytes(eraw))  # escrowed event

                    #  get sigs and attach
                    sigs = self.db.getSigs(dgKey(pre, bytes(edig)))
                    if not sigs:  # otherwise its a list of sigs
                        # no sigs so raise ValidationError which unescrows below
                        logger.info("Kevery unescrow error: Missing event sigs at."
                                    "dig = %s", bytes(edig))

                        raise ValidationError("Missing escrowed evt sigs at "
                                              "dig = {}.".format(bytes(edig)))

                    # process event
                    sigers = [Siger(qb64b=bytes(sig)) for sig in sigs]

                    #  get wigs
                    wigs = self.db.getWigs(dgKey(pre, bytes(edig)))  # list of wigs
                    wigers = [Siger(qb64b=bytes(wig)) for wig in wigs]

                    self.processEvent(serder=eserder, sigers=sigers, wigers=wigers, local=esr.local)

                    # If process does NOT validate event with sigs, becasue it is
                    # still out of order then process will attempt to re-escrow
                    # and then raise OutOfOrderError (subclass of ValidationError)
                    # so we can distinquish between ValidationErrors that are
                    # re-escrow vs non re-escrow. We want process to be idempotent
                    # with respect to processing events that result in escrow items.
                    # On re-escrow attempt by process, Ooe escrow is called by
                    # Kevery.self.escrowOOEvent Which calls
                    # self.db.addOoe(snKey(pre, sn), serder.digb)
                    # which in turn will not enter dig as dup if one already exists.
                    # So re-escrow attempt will not change the escrowed ooe db.
                    # Non re-escrow ValidationError means some other issue so unescrow.
                    # No error at all means processed successfully so also unescrow.

                except OutOfOrderError as ex:
                    # still waiting on missing prior event to validate
                    if logger.isEnabledFor(logging.DEBUG):
                        logger.exception("Kevery unescrow failed: %s", ex.args[0])

                except Exception as ex:  # log diagnostics errors etc
                    # error other than out of order so remove from OO escrow
                    self.db.delOoe(snKey(pre, sn), edig)  # removes one escrow at key val
                    if logger.isEnabledFor(logging.DEBUG):
                        logger.exception("Kevery unescrowed: %s", ex.args[0])
                    else:
                        logger.error("Kevery unescrowed: %s", ex.args[0])

                else:  # unescrow succeeded, remove from escrow
                    # We don't remove all escrows at pre,sn because some might be
                    # duplicitous so we process remaining escrows in spite of found
                    # valid event escrow.
                    self.db.delOoe(snKey(pre, sn), edig)  # removes one escrow at key val
                    logger.info("Kevery unescrow succeeded in valid event: "
                                "event=%s", eserder.said)
                    logger.debug(f"event=\n{eserder.pretty()}\n")

            if ekey == key:  # still same so no escrows found on last while iteration
                break
            key = ekey  # setup next while iteration, with key after ekey


    def processEscrowPartialSigs(self):
        """
        Process events escrowed by Kever that were only partially fulfilled,
        either due to missing signatures or missing dependent events like a
        delegating event.  But event has at least one verified signature.

        Escrowed items are indexed in database table keyed by prefix and
        sequence number with duplicates inserted in insertion order. This allows
        FIFO processing of events with same prefix and sn.
        Uses  .db.addPse(self, key, val) which is IOVal with dups.

        Value is dgkey for event stored in .Evt where .Evt has serder.raw of event.

        Original Escrow steps:
            dgkey = dgKey(pre, serder.digb)
            .db.putDts(dgkey, nowIso8601().encode("utf-8"))
            .db.putSigs(dgkey, [siger.qb64b for siger in sigers])
            .db.putEvt(dgkey, serder.raw)
            .db.addPse(snKey(pre, sn), serder.digb)
            where:
                serder is SerderKERI instance of  event
                sigers is list of Siger instance for  event
                pre is str qb64 of identifier prefix of event
                sn is int sequence number of event

        Steps:
            Each pass  (walk index table)
                For each prefix,sn
                    For each escrow item dup at prefix,sn:
                        Get Event
                        Get and Attach Signatures
                        Process event as if it came in over the wire
                        If successful then remove from escrow table
        """

        #key = ekey = b''  # both start same. when not same means escrows found
        #while True:  # break when done
        for ekey, edig in self.db.getPseItemIter(key=b''):
            eserder = None
            try:
                pre, sn = splitSnKey(ekey)  # get pre and sn from escrow item
                dgkey = dgKey(pre, bytes(edig))
                if not (esr := self.db.esrs.get(keys=dgkey)):  # get event source, otherwise error
                    # no local sourde so raise ValidationError which unescrows below
                    raise ValidationError("Missing escrowed event source "
                                          "at dig = {}.".format(bytes(edig)))

                # check date if expired then remove escrow.
                dtb = self.db.getDts(dgkey)
                if dtb is None:  # othewise is a datetime as bytes
                    # no date time so raise ValidationError which unescrows below
                    logger.info("Kevery unescrow error: Missing event datetime"
                                " at dig = %s", bytes(edig))

                    raise ValidationError("Missing escrowed event datetime "
                                          "at dig = {}.".format(bytes(edig)))

                # do date math here and discard if stale nowIso8601() bytes
                dtnow = helping.nowUTC()
                dte = helping.fromIso8601(bytes(dtb))
                if (dtnow - dte) > datetime.timedelta(seconds=self.TimeoutPSE):
                    # escrow stale so raise ValidationError which unescrows below
                    logger.info("Kevery unescrow error: Stale event escrow "
                                " at dig = %s", bytes(edig))

                    raise ValidationError("Stale event escrow "
                                          "at dig = {}.".format(bytes(edig)))

                # get the escrowed event using edig
                eraw = self.db.getEvt(dgkey)
                if eraw is None:
                    # no event so so raise ValidationError which unescrows below
                    logger.info("Kevery unescrow error: Missing event at."
                                "dig = %s", bytes(edig))

                    raise ValidationError("Missing escrowed evt at dig = {}."
                                          "".format(bytes(edig)))

                eserder = serdering.SerderKERI(raw=bytes(eraw))  # escrowed event
                #  get sigs and attach
                sigs = self.db.getSigs(dgkey)
                if not sigs:  # otherwise its a list of sigs
                    # no sigs so raise ValidationError which unescrows below
                    logger.info("Kevery unescrow error: Missing event sigs at."
                                "dig = %s", bytes(edig))

                    raise ValidationError("Missing escrowed evt sigs at "
                                          "dig = {}.".format(bytes(edig)))
                wigs = self.db.getWigs(dgKey(pre, bytes(edig)))  # list of wigs
                if not wigs:  # empty list wigs witness sigs not wits
                    # wigs maybe empty  if not wits or if wits while waiting
                    # for first witness signature
                    # which may not arrive until some time after event is fully signed
                    # so just log for debugging but do not unescrow by raising
                    # ValidationError
                    logger.debug("Kevery unescrow wigs: No event wigs yet at."
                                 "dig = %s", bytes(edig))

                # seal source (delegator issuer if any)
                delseqner = delsaider = None
                if (couple := self.db.udes.get(keys=dgkey)):
                    delseqner, delsaider = couple

                #elif eserder.ked["t"] in (Ilks.dip, Ilks.drt,):
                    #if eserder.pre in self.kevers:
                        #delpre = self.kevers[eserder.pre].delpre
                    #else:
                        #delpre = eserder.ked["di"]
                    #seal = dict(i=eserder.ked["i"], s=eserder.snh, d=eserder.said)
                    #srdr = self.db.findAnchoringSealEvent(pre=delpre, seal=seal)
                    #if srdr is not None:
                        #delseqner = coring.Seqner(sn=srdr.sn)
                        #delsaider = coring.Saider(qb64=srdr.said)
                         ## idempotent
                        #self.db.udes.put(keys=dgkey, val=(delseqner, delsaider))

                # process event
                sigers = [Siger(qb64b=bytes(sig)) for sig in sigs]
                wigers = [Siger(qb64b=bytes(wig)) for wig in wigs]
                self.processEvent(serder=eserder, sigers=sigers, wigers=wigers,
                                  delseqner=delseqner, delsaider=delsaider,
                                  eager=True, local=esr.local)

                # If process does NOT validate sigs or delegation seal (when delegated),
                # but there is still one valid signature then process will
                # attempt to re-escrow and then raise MissingSignatureError
                # or MissingDelegationSealError (subclass of ValidationError)
                # so we can distinquish between ValidationErrors that are
                # re-escrow vs non re-escrow. We want process to be idempotent
                # with respect to processing events that result in escrow items.
                # On re-escrow attempt by process, Pse escrow is called by
                # Kever.self.escrowPSEvent Which calls
                # self.db.addPse(snKey(pre, sn), serder.digb)
                # which in turn will not enter dig as dup if one already exists.
                # So re-escrow attempt will not change the escrowed pse db.
                # Non re-escrow ValidationError means some other issue so unescrow.
                # No error at all means processed successfully so also unescrow.

            except MissingSignatureError  as ex:  # MissingDelegationError)
                # still waiting on missing sigs or missing seal to validate
                # processEvent idempotently reescrowed
                if logger.isEnabledFor(logging.DEBUG):
                    logger.exception("Kevery unescrow failed: %s", ex.args[0])

            except Exception as ex:  # log diagnostics errors etc
                # error other than waiting on sigs  so remove from escrow
                self.db.delPse(snKey(pre, sn), edig)  # removes one escrow at key val
                #self.db.udes.rem(keys=dgkey)  # leave here since could PartialDelegationEscrow

                if eserder is not None and eserder.ked["t"] in (Ilks.dip, Ilks.drt,):
                    self.cues.push(dict(kin="psUnescrow", serder=eserder))

                if logger.isEnabledFor(logging.DEBUG):
                    logger.exception("Kevery unescrowed: %s", ex.args[0])
                else:
                    logger.error("Kevery unescrowed: %s", ex.args[0])

            else:  # unescrow succeeded, remove from escrow
                # We don't remove all escrows at pre,sn because some might be
                # duplicitous so we process remaining escrows in spite of found
                # valid event escrow.
                self.db.delPse(snKey(pre, sn), edig)  # removes one escrow at key val
                self.db.udes.rem(keys=dgkey)  # remove escrow if any

                if eserder is not None and eserder.ked["t"] in (Ilks.dip, Ilks.drt,):
                    self.cues.push(dict(kin="psUnescrow", serder=eserder))

                logger.info("Kevery unescrow succeeded in valid event: "
                            "event=%s", eserder.said)
                logger.debug(f"event=\n{eserder.pretty()}\n")

            #if ekey == key:  # still same so no escrows found on last while iteration
                #break
            #key = ekey  # setup next while iteration, with key after ekey

    def processEscrowPartialWigs(self):
        """
        Process events escrowed by Kever that were only partially fulfilled
        due to missing signatures from witnesses. Events only make into this
        escrow after fully signed and if delegated, delegation has been verified.

        Escrowed items in .pwes are indexed in database table keyed by prefix and
        sequence number with duplicates inserted in insertion order. This allows
        FIFO processing of events with same prefix and sn.
        Reads db.pwes .db.getPwe put there by  .db.addPwe(self, key, val)
            which is IOVal with dups.

        Value is dgkey for event stored in .Evt where .Evt has serder.raw of event.

        Original Escrow steps:
            dgkey = dgKey(pre, serder.digb)
            .db.putDts(dgkey, nowIso8601().encode("utf-8"))
            .db.putWigs(dgkey, [siger.qb64b for siger in sigers])
            .db.putEvt(dgkey, serder.raw)
            .db.addPwe(snKey(pre, sn), serder.digb)
            where:
                serder is SerderKERI instance of  event
                wigers is list of Siger instance for of witnesses of event
                pre is str qb64 of identifier prefix of event
                sn is int sequence number of event

        Steps:
            Each pass  (walk index table)
                For each prefix,sn
                    For each escrow item dup at prefix,sn:
                        Get Event
                        Get and Attach Signatures
                        Get and Attach Witness Signatures
                        Process event as if it came in over the wire
                        If successful then remove from escrow table
        """
        for ekey, edig in self.db.getPweItemIter(key=b''):
            try:
                pre, sn = splitSnKey(ekey)  # get pre and sn from escrow item
                dgkey = dgKey(pre, bytes(edig))
                if not (esr := self.db.esrs.get(keys=dgkey)):  # get event source, otherwise error
                    # no local sourde so raise ValidationError which unescrows below
                    raise ValidationError("Missing escrowed event source "
                                          "at dig = {}.".format(bytes(edig)))

                # check date if expired then remove escrow.
                dtb = self.db.getDts(dgkey)
                if dtb is None:  # othewise is a datetime as bytes
                    # no date time so raise ValidationError which unescrows below
                    logger.info("Kevery unescrow error: Missing event datetime"
                                " at dig = %s", bytes(edig))

                    raise ValidationError("Missing escrowed event datetime "
                                          "at dig = {}.".format(bytes(edig)))

                # do date math here and discard if stale nowIso8601() bytes
                dtnow = helping.nowUTC()
                dte = helping.fromIso8601(bytes(dtb))
                if (dtnow - dte) > datetime.timedelta(seconds=self.TimeoutPWE):
                    # escrow stale so raise ValidationError which unescrows below
                    logger.info("Kevery unescrow error: Stale event escrow "
                                " at dig = %s", bytes(edig))

                    raise ValidationError("Stale event escrow "
                                          "at dig = {}.".format(bytes(edig)))

                # get the escrowed event using edig
                eraw = self.db.getEvt(dgKey(pre, bytes(edig)))
                if eraw is None:
                    # no event so so raise ValidationError which unescrows below
                    logger.info("Kevery unescrow error: Missing event at."
                                "dig = %s", bytes(edig))

                    raise ValidationError("Missing escrowed evt at dig = {}."
                                          "".format(bytes(edig)))

                eserder = serdering.SerderKERI(raw=bytes(eraw))  # escrowed event

                #  get sigs
                sigs = self.db.getSigs(dgKey(pre, bytes(edig)))  # list of sigs
                if not sigs:  # empty list
                    # no sigs so raise ValidationError which unescrows below
                    logger.info("Kevery unescrow error: Missing event sigs at."
                                "dig = %s", bytes(edig))

                    raise ValidationError("Missing escrowed evt sigs at "
                                          "dig = {}.".format(bytes(edig)))

                #  get witness signatures (wigs not wits)
                wigs = self.db.getWigs(dgKey(pre, bytes(edig)))  # list of wigs

                if not wigs:  # empty list
                    # wigs maybe empty if not wits or if wits while waiting
                    # for first witness signature
                    # which may not arrive until some time after event is fully signed
                    # so just log for debugging but do not unescrow by raising
                    # ValidationError
                    logger.debug("Kevery unescrow wigs: No event wigs yet at."
                                 "dig = %s", bytes(edig))

                    # raise ValidationError("Missing escrowed evt wigs at "
                    # "dig = {}.".format(bytes(edig)))

                # process event
                sigers = [Siger(qb64b=bytes(sig)) for sig in sigs]
                wigers = [Siger(qb64b=bytes(wig)) for wig in wigs]

                # seal source (delegator issuer if any)
                delseqner = delsaider = None
                if (couple := self.db.udes.get(keys=(pre, bytes(edig)))):
                    delseqner, delsaider = couple

                #elif eserder.ked["t"] in (Ilks.dip, Ilks.drt,):
                    #if eserder.pre in self.kevers:
                        #delpre = self.kevers[eserder.pre].delpre
                    #else:
                        #delpre = eserder.ked["di"]
                    #seal = dict(i=eserder.ked["i"], s=eserder.snh, d=eserder.said)
                    #srdr = self.db.findAnchoringSealEvent(pre=delpre, seal=seal)
                    #if srdr is not None:
                        #delseqner = coring.Seqner(sn=srdr.sn)
                        #delsaider = coring.Saider(qb64=srdr.said)
                        ## idempotent
                        #self.db.udes.put(keys=dgkey, val=(delseqner, delsaider))

                self.processEvent(serder=eserder, sigers=sigers, wigers=wigers,
                                  delseqner=delseqner, delsaider=delsaider,
                                  eager=True, local=esr.local)

                # If process does NOT validate wigs then process will attempt
                # to re-escrow and then raise MissingWitnessSignatureError
                # (subclass of ValidationError)
                # so we can distinquish between ValidationErrors that are
                # re-escrow vs non re-escrow. We want process to be idempotent
                # with respect to processing events that result in escrow items.
                # On re-escrow attempt by process, Pwe escrow is called by
                # Kever.self.escrowPWEvent Which calls
                # self.db.addPwe(snKey(pre, sn), serder.digb)
                # which in turn will NOT enter dig as dup if one already exists.
                # So re-escrow attempt will not change the escrowed pwe db.
                # Non re-escrow ValidationError means some other issue so unescrow.
                # No error at all means processed successfully so also unescrow.
                # Assumes that controller signature validation and delegation
                # validation will be successful as event would not be in
                # partially witnessed escrow unless they had already validated

            except MissingWitnessSignatureError as ex:  # MissingDelegationError
                # still waiting on missing witness sigs or delegation
                # processEvent idempotently reescrowed
                if logger.isEnabledFor(logging.DEBUG):
                    logger.exception("Kevery unescrow failed: %s", ex.args[0])

            except Exception as ex:  # log diagnostics errors etc
                # error other than waiting on wigs so remove from escrow
                self.db.delPwe(snKey(pre, sn), edig)  # removes one escrow at key val
                #self.db.udes.rem(keys=dgkey)  # leave here since could PartialDelegationEscrow
                if logger.isEnabledFor(logging.DEBUG):
                    logger.exception("Kevery unescrowed: %s", ex.args[0])
                else:
                    logger.error("Kevery unescrowed: %s", ex.args[0])

            else:  # unescrow succeeded, remove from escrow
                # We don't remove all escrows at pre,sn because some might be
                # duplicitous so we process remaining escrows in spite of found
                # valid event escrow.
                self.db.delPwe(snKey(pre, sn), edig)  # removes one escrow at key val
                self.db.udes.rem(keys=dgkey)  # remove escrow if any
                logger.info("Kevery unescrow succeeded in valid event: "
                            "event=%s", eserder.said)
                logger.debug(f"event=\n{eserder.pretty()}\n")


    def processEscrowPartialDels(self):
        """
        Process delgated events escrowed by Kever that were only partially fulfilled
        due to missing or unverified delegation seals from delegators.
        Events only make into this escrow after fully signed and if witnessed
        fully witnessed.

        db.pdes is an instance of subing.IoSetSuber and uses instance methods
        for access to the underlying database.
        Escrowed items in .pdes are indexed in database table keyed by prefix and
        sequence number with multiple entries at same key held in insertion order.
        This allows FIFO processing of escrowed events with same prefix and sn.

        Value in each .pdes entry is dgkey (SAID) of event stored in db.evts where
        db.evts holds SerderKERI.raw of event.

        Steps:
            Each pass  (walk index table)
                For each prefix,sn
                    For each escrow item dup at prefix,sn:
                        Get Event
                        Get and Attach Signatures
                        Get and Attach Witness Signatures
                        Process event as if it came in over the wire
                        If successful then remove from escrow table
        """

        for (epre,), esn, edig in self.db.pdes.getOnItemIter(keys=b''):
            try:
                #pre, sn = splitSnKey(ekey)  # get pre and sn from escrow item
                dgkey = dgKey(epre, edig)
                if not (esr := self.db.esrs.get(keys=dgkey)):  # get event source, otherwise error
                    # no local sourde so raise ValidationError which unescrows below
                    raise ValidationError("Missing escrowed event source "
                                          "at dig = {}.".format(bytes(edig)))

                # check date if expired then remove escrow.
                dtb = self.db.getDts(dgkey)
                if dtb is None:  # othewise is a datetime as bytes
                    # no date time so raise ValidationError which unescrows below
                    logger.info("Kevery unescrow error: Missing event datetime"
                                " at dig = %s", bytes(edig))

                    raise ValidationError("Missing escrowed event datetime "
                                          "at dig = {}.".format(bytes(edig)))

                # do date math here and discard if stale nowIso8601() bytes
                dtnow = helping.nowUTC()
                dte = helping.fromIso8601(bytes(dtb))
                if (dtnow - dte) > datetime.timedelta(seconds=self.TimeoutPWE):
                    # escrow stale so raise ValidationError which unescrows below
                    logger.info("Kevery unescrow error: Stale event escrow "
                                " at dig = %s", bytes(edig))

                    raise ValidationError("Stale event escrow "
                                          "at dig = {}.".format(bytes(edig)))

                # get the escrowed event using edig
                eraw = self.db.getEvt(dgkey)
                if eraw is None:
                    # no event so so raise ValidationError which unescrows below
                    logger.info("Kevery unescrow error: Missing event at."
                                "dig = %s", bytes(edig))

                    raise ValidationError("Missing escrowed evt at dig = {}."
                                          "".format(bytes(edig)))

                eserder = serdering.SerderKERI(raw=bytes(eraw))  # escrowed event

                #  get sigs
                sigs = self.db.getSigs(dgkey)  # list of sigs
                if not sigs:  # empty list
                    # no sigs so raise ValidationError which unescrows below
                    logger.info("Kevery unescrow error: Missing event sigs at."
                                "dig = %s", bytes(edig))

                    raise ValidationError("Missing escrowed evt sigs at "
                                          "dig = {}.".format(bytes(edig)))

                # get witness signatures (wigs not wits) assumes wont be in this
                # escrow if wigs not needed because no wits
                wigs = self.db.getWigs(dgkey)  # list of wigs if any
                # may want to checks wits and wigs here. We are assuming that
                # never get to this escrow if wits and not wigs
                #if wits and not wigs:  # non empty wits but empty wigs
                    ## wigs maybe empty  if not wits or if wits while waiting
                    ## for first witness signature
                    ## which may not arrive until some time after event is fully signed
                    ## so just log for debugging but do not unescrow by raising
                    ## ValidationError
                    #logger.info("Kevery unescrow error: Missing event wigs at."
                                #"dig = %s", bytes(edig))

                    #raise ValidationError("Missing escrowed evt wigs at "
                                          #"dig = {}.".format(bytes(edig)))

                # setup parameters to process event
                sigers = [Siger(qb64b=bytes(sig)) for sig in sigs]
                wigers = [Siger(qb64b=bytes(wig)) for wig in wigs]

                # seal source (delegator issuer if any)
                # If delegator KEL not available should also cue a trigger to
                # get it if still missing when processing escrow.
                delseqner = delsaider = None
                if (couple := self.db.udes.get(keys=(epre, edig))):
                    delseqner, delsaider = couple  # provided

                #elif eserder.ked["t"] in (Ilks.dip, Ilks.drt,): # walk kel to find
                    #if eserder.pre in self.kevers:
                        #delpre = self.kevers[eserder.pre].delpre
                    #else:
                        #delpre = eserder.ked["di"]
                    #seal = dict(i=eserder.ked["i"], s=eserder.snh, d=eserder.said)
                    #srdr = self.db.findAnchoringSealEvent(pre=delpre, seal=seal)
                    #if srdr is not None:  # found seal in srdr
                        #delseqner = coring.Seqner(sn=srdr.sn)
                        #delsaider = coring.Saider(qb64=srdr.said)
                        #self.db.udes.put(keys=dgkey, val=(delseqner, delsaider))

                self.processEvent(serder=eserder, sigers=sigers, wigers=wigers,
                                  delseqner=delseqner, delsaider=delsaider,
                                  eager=True, local=esr.local)

                # If process does NOT validate delegation then process will attempt
                # to re-escrow and then raise MissingDelegationError
                # (subclass of ValidationError)
                # so we can distinquish between ValidationErrors that are
                # re-escrow vs non re-escrow. We want process to be idempotent
                # with respect to processing events that result in escrow items.
                # On re-escrow attempt by process, Pses escrow is called by
                # Kever.self.escrowPDEvent Which calls
                # self.db.pdes.add(snKey(pre, sn), serder.digb)
                # which in turn will NOT enter dig as dup if one already exists.
                # So re-escrow attempt will not change the escrows in db.pdes.
                # Non re-escrow ValidationError means some other issue so unescrow.
                # No error at all means processed successfully so also unescrow.
                # Assumes that controller signature validation and delegation
                # validation will be successful as event would not be in
                # partially witnessed escrow unless they had already validated

            except MissingDelegationError as ex:
                # still waiting on missing delegation source seal
                # processEvent idempotently reescrowed
                if logger.isEnabledFor(logging.DEBUG):
                    logger.exception("Kevery unescrow failed: %s", ex.args[0])

            except Exception as ex:  # log diagnostics errors etc
                # error other than waiting on sigs or seal so remove from escrow
                # removes one event escrow at key val
                self.db.pdes.rem(keys=snKey(epre, esn), val=edig)  # event idx escrow
                self.db.udes.rem(keys=dgkey)  # remove source seal escrow if any
                if logger.isEnabledFor(logging.DEBUG):
                    logger.exception("Kevery unescrowed: %s", ex.args[0])
                else:
                    logger.error("Kevery unescrowed: %s", ex.args[0])

            else:  # unescrow succeeded, remove from escrow
                # We don't remove all escrows at pre,sn because some might be
                # duplicitous so we process remaining escrows in spite of found
                # valid event escrow.
                 # removes one event escrow at key val
                self.db.pdes.rem(keys=snKey(epre, esn), val=edig)  # event idx escrow
                self.db.udes.rem(keys=dgkey)  # remove source seal escrow if any
                logger.info("Kevery unescrow succeeded in valid event: "
                            "event=%s", eserder.said)
                logger.debug(f"event=\n{eserder.pretty()}\n")


    def processEscrowUnverWitness(self):
        """
        Process escrowed unverified event receipts from witness receiptors
        A receipt is unverified if the associated event has not been accepted
        into its KEL.
        Without the event, there is no way to know where to store the receipt
        signatures neither to look up the witness list to verify the indexed
        signatures.

        The escrow is a couple with edig+wig where:
            edig is receipted event digest
            wig is witness indexed signature by key-pair derived from witness
                prefix in associated witness list. Index is offset into witness
                list of of latest establishment event for receipted event.

        The (unescrowed) verified receipt is stored as wig at event digest edig

        Escrowed items are indexed in database table keyed by prefix and
        sn with duplicates given by different receipt couple inserted in insertion order.
        This allows FIFO processing of escrows for events with same prefix and
        sn but different digest.

        Uses .uwes reads .db.getUwe
        was put there by.db.addUwe(self, key, val) which is IOVal with dups.

        Value is couple

        Original Escrow steps:
            self.db.putDts(dgKey(pre, dig), nowIso8601().encode("utf-8"))
            for wiger in wigers:  # escrow each couple
                couple = dig.encode("utf-8") + wiger.qb64b
                self.db.addUwe(key=snKey(pre, sn), val=triple)
            where:
                dig is dig in receipt of receipted event
                wigers is list of Siger instances witness indexed signature of
                     receipted event
                pre is str qb64 of identifier prefix of receipted event
                sn is int sequence number of receipted event

        Steps:
            Each pass  (walk index table)
                For each prefix,sn
                    For each escrow item dup at prefix,sn:
                        Get Event
                        compare dig so same event
                        verify wigs via wigers
                        If successful then remove from escrow table
        """

        ims = bytearray()
        key = ekey = b''  # both start same. when not same means escrows found
        while True:  # break when done
            for ekey, ecouple in self.db.getUweItemIter(key=key):
                try:
                    pre, sn = splitSnKey(ekey)  # get pre and sn from escrow db key

                    #  get escrowed receipt's rdiger of receipted event and
                    # wiger indexed signature of receipted event
                    rdiger, wiger = deWitnessCouple(ecouple)

                    # check date if expired then remove escrow.
                    dtb = self.db.getDts(dgKey(pre, bytes(rdiger.qb64b)))
                    if dtb is None:  # othewise is a datetime as bytes
                        # no date time so raise ValidationError which unescrows below
                        logger.info("Kevery unescrow error: Missing event datetime"
                                    " at dig = %s", rdiger.qb64b)

                        raise ValidationError("Missing escrowed event datetime "
                                              "at dig = {}.".format(rdiger.qb64b))

                    # do date math here and discard if stale nowIso8601() bytes
                    dtnow = helping.nowUTC()
                    dte = helping.fromIso8601(bytes(dtb))
                    if (dtnow - dte) > datetime.timedelta(seconds=self.TimeoutUWE):
                        # escrow stale so raise ValidationError which unescrows below
                        logger.info("Kevery unescrow error: Stale event escrow "
                                    " at dig = %s", rdiger.qb64b)

                        raise ValidationError("Stale event escrow "
                                              "at dig = {}.".format(rdiger.qb64b))

                    # lookup database dig of the receipted event in pwes escrow
                    # using pre and sn lastEvt
                    found = self._processEscrowFindUnver(pre=pre,
                                                         sn=sn,
                                                         rsaider=rdiger,
                                                         wiger=wiger)

                    if not found:  # no partial witness escrow of event found
                        # so keep in escrow by raising UnverifiedWitnessReceiptError
                        logger.debug("Kevery unescrow error: Missing witness "
                                    "receipted evt at pre=%s sn=%x", (pre, sn))

                        raise UnverifiedWitnessReceiptError("Missing witness "
                                                            "receipted evt at pre={}  sn={:x}".format(pre, sn))

                except UnverifiedWitnessReceiptError as ex:
                    # still waiting on missing prior event to validate
                    # only happens if we process above
                    if logger.isEnabledFor(logging.DEBUG):  # adds exception data
                        logger.exception("Kevery unescrow failed: %s", ex.args[0])

                except Exception as ex:  # log diagnostics errors etc
                    # error other than out of order so remove from OO escrow
                    self.db.delUwe(snKey(pre, sn), ecouple)  # removes one escrow at key val
                    if logger.isEnabledFor(logging.DEBUG):  # adds exception data
                        logger.exception("Kevery unescrowed: %s", ex.args[0])
                    else:
                        logger.error("Kevery unescrowed: %s", ex.args[0])

                else:  # unescrow succeeded, remove from escrow
                    # We don't remove all escrows at pre,sn because some might be
                    # duplicitous so we process remaining escrows in spite of found
                    # valid event escrow.
                    self.db.delUwe(snKey(pre, sn), ecouple)  # removes one escrow at key val
                    logger.info("Kevery unescrow succeeded for event pre=%s "
                                "sn=%s", pre, sn)

            if ekey == key:  # still same so no escrows found on last while iteration
                break
            key = ekey  # setup next while iteration, with key after ekey

    def processEscrowUnverNonTrans(self):
        """
        Process escrowed unverified event receipts from nontrans receiptors
        A receipt is unverified if the associated event has not been accepted
        into its KEL.
        Without the event, there is no way to know where to store the receipts.

        The escrow is a triple with edig+rpre+cig where:
           edig is event digest
           rpre is receiptor (signer) of event
           cig is non-indexed signature by key-pair derived from rpre of event

        The verified receipt is just the couple rpre+cig that is stored by event
        digest edig

        Escrowed items are indexed in database table keyed by prefix and
        sn with duplicates given by different receipt triple inserted in insertion order.
        This allows FIFO processing of escrows for events with same prefix and
        sn but different digest.

        Uses  .db.addUre(self, key, val) which is IOVal with dups.

        Value is triple

        Original Escrow steps:
            self.db.putDts(dgKey(pre, dig), nowIso8601().encode("utf-8"))
            for cigar in cigars:  # escrow each triple
                if cigar.verfer.transferable:  # skip transferable verfers
                    continue  # skip invalid couplets
                triple = dig.encode("utf-8") + cigar.verfer.qb64b + cigar.qb64b
                self.db.addUre(key=snKey(pre, sn), val=triple)  # should be snKey
            where:
                dig is dig in receipt of receipted event
                cigars is list of cigars instances for receipted event
                pre is str qb64 of identifier prefix of receipted event
                sn is int sequence number of receipted event

        Steps:
            Each pass  (walk index table)
                For each prefix,sn
                    For each escrow item dup at prefix,sn:
                        Get Event
                        compare dig so same event
                        verify sigs via cigars
                        If successful then remove from escrow table
        """

        ims = bytearray()
        key = ekey = b''  # both start same. when not same means escrows found
        while True:  # break when done
            for ekey, etriplet in self.db.getUreItemIter(key=key):
                try:
                    pre, sn = splitSnKey(ekey)  # get pre and sn from escrow item
                    rsaider, sprefixer, cigar = deReceiptTriple(etriplet)
                    cigar.verfer = Verfer(qb64b=sprefixer.qb64b)

                    # check date if expired then remove escrow.
                    dtb = self.db.getDts(dgKey(pre, bytes(rsaider.qb64b)))
                    if dtb is None:  # othewise is a datetime as bytes
                        # no date time so raise ValidationError which unescrows below
                        logger.info("Kevery unescrow error: Missing event datetime"
                                    " at dig = %s", rsaider.qb64b)

                        raise ValidationError("Missing escrowed event datetime "
                                              "at dig = {}.".format(rsaider.qb64b))

                    # do date math here and discard if stale nowIso8601() bytes
                    dtnow = helping.nowUTC()
                    dte = helping.fromIso8601(bytes(dtb))
                    if (dtnow - dte) > datetime.timedelta(seconds=self.TimeoutURE):
                        # escrow stale so raise ValidationError which unescrows below
                        logger.info("Kevery unescrow error: Stale event escrow "
                                    " at dig = %s", rsaider.qb64b)

                        raise ValidationError("Stale event escrow "
                                              "at dig = {}.".format(rsaider.qb64b))

                    # Is receipt for unverified witnessed event in .Pwes escrow
                    # if found then try else clause will remove from escrow
                    found = self._processEscrowFindUnver(pre=pre,
                                                         sn=sn,
                                                         rsaider=rsaider,
                                                         cigar=cigar)

                    if not found:  # no partial witness escrow of event found
                        # so process as escrow of receipt for accept event
                        # not two stage witnessed event escrow
                        # get dig of receipted accepted event in kel using lastEvt
                        # at pre and sn

                        dig = self.db.getKeLast(snKey(pre, sn))
                        if dig is None:  # no receipted event so keep in escrow
                            logger.debug("Kevery unescrow error: Missing receipted "
                                        "event at pre=%s sn=%x", pre, sn)

                            raise UnverifiedReceiptError("Missing receipted evt "
                                                         "at pre={} sn={:x}".format(pre, sn))

                        # get receipted event using pre and edig
                        raw = self.db.getEvt(dgKey(pre, dig))
                        if raw is None:  # receipted event superseded so remove from escrow
                            logger.info("Kevery unescrow error: Invalid receipted "
                                        "event refereance at pre=%s sn=%x", pre, sn)

                            raise ValidationError("Invalid receipted evt reference"
                                                  " at pre={} sn={:x}".format(pre, sn))

                        serder = serdering.SerderKERI(raw=bytes(raw))  # receipted event

                        #  compare digs
                        if rsaider.qb64b != serder.saidb:
                            logger.info("Kevery unescrow error: Bad receipt dig."
                                        "pre=%s sn=%x receipter=%s", pre, sn, sprefixer.qb64)

                            raise ValidationError("Bad escrowed receipt dig at "
                                                  "pre={} sn={:x} receipter={}."
                                                  "".format(pre, sn, sprefixer.qb64))

                        #  verify sig verfer key is prefixer from triple
                        if not cigar.verfer.verify(cigar.raw, serder.raw):
                            # no sigs so raise ValidationError which unescrows below
                            logger.info("Kevery unescrow error: Bad receipt sig."
                                        "pre=%s sn=%x receipter=%s", pre, sn, sprefixer.qb64)

                            raise ValidationError("Bad escrowed receipt sig at "
                                                  "pre={} sn={:x} receipter={}."
                                                  "".format(pre, sn, sprefixer.qb64))

                        # get current wits from kever state assuming not stale
                        # receipt. Need function here to compute wits for actual
                        # state at pre, sn. XXXX
                        wits = self.kevers[serder.pre].wits
                        rpre = cigar.verfer.qb64  # prefix of receiptor
                        if rpre in wits:  # its a witness receipt
                            # this only works for extra receipts that come in later
                            # after event is out of .Pwes escrow
                            index = wits.index(rpre)
                            # create witness indexed signature and write to db
                            wiger = Siger(raw=cigar.raw, index=index, verfer=cigar.verfer)
                            self.db.addWig(key=dgKey(pre, serder.said), val=wiger.qb64b)
                        else:  # write receipt couple to database
                            couple = cigar.verfer.qb64b + cigar.qb64b
                            self.db.addRct(key=dgKey(pre, serder.said), val=couple)


                except UnverifiedReceiptError as ex:
                    # still waiting on missing prior event to validate
                    # only happens if we process above
                    if logger.isEnabledFor(logging.DEBUG):  # adds exception data
                        logger.exception("Kevery unescrow failed: %s", ex.args[0])

                except Exception as ex:  # log diagnostics errors etc
                    # error other than out of order so remove from OO escrow
                    self.db.delUre(snKey(pre, sn), etriplet)  # removes one escrow at key val
                    if logger.isEnabledFor(logging.DEBUG):  # adds exception data
                        logger.exception("Kevery unescrowed: %s", ex.args[0])
                    else:
                        logger.error("Kevery unescrowed: %s", ex.args[0])

                else:  # unescrow succeeded, remove from escrow
                    # We don't remove all escrows at pre,sn because some might be
                    # duplicitous so we process remaining escrows in spite of found
                    # valid event escrow.
                    self.db.delUre(snKey(pre, sn), etriplet)  # removes one escrow at key val
                    logger.info("Kevery unescrow succeeded for event pre=%s "
                                "sn=%s", pre, sn)

            if ekey == key:  # still same so no escrows found on last while iteration
                break
            key = ekey  # setup next while iteration, with key after ekey

    def processEscrowDelegables(self):
        """
        Process events escrowed by Kever that require delegation.

        Escrowed items are indexed in database table keyed by prefix and
        sn with duplicates given by different dig inserted in insertion order.
        This allows FIFO processing of events with same prefix and sn but different
        digest.

        Uses  .db.delegables.add(key, val) which is IOVal with dups.

        Value is dgkey for event stored in .Evt where .Evt has serder.raw of event.

        Steps:
            Each pass  (walk index table)
                For each prefix,sn
                    For each escrow item dup at prefix,sn:
                        Get Event
                        Get and Attach Signatures
                        Process event as if it came in over the wire
                        If successful then remove from escrow table
        """

        for (pre, sn), dig in self.db.delegables.getItemIter():
            try:
                edig = dig.encode("utf-8")
                dgkey = dgKey(pre.encode("utf-8"), edig)
                if not (esr := self.db.esrs.get(keys=dgkey)):  # get event source, otherwise error
                    # no local sourde so raise ValidationError which unescrows below
                    raise ValidationError("Missing escrowed event source "
                                          "at dig = {}.".format(bytes(edig)))

                # check date if expired then remove escrow.
                dtb = self.db.getDts(dgkey)
                if dtb is None:  # othewise is a datetime as bytes
                    # no date time so raise ValidationError which unescrows below
                    logger.info("Kevery unescrow error: Missing event datetime"
                                " at dig = %s", bytes(edig))

                    raise ValidationError("Missing escrowed event datetime "
                                          "at dig = {}.".format(bytes(edig)))

                # do date math here and discard if stale nowIso8601() bytes
                dtnow = helping.nowUTC()
                dte = helping.fromIso8601(bytes(dtb))
                if (dtnow - dte) > datetime.timedelta(seconds=self.TimeoutOOE):
                    # escrow stale so raise ValidationError which unescrows below
                    logger.info("Kevery unescrow error: Stale event escrow "
                                " at dig = %s", bytes(edig))

                    raise ValidationError("Stale event escrow "
                                          "at dig = {}.".format(bytes(edig)))

                # get the escrowed event using edig
                eraw = self.db.getEvt(dgKey(pre, bytes(edig)))
                if eraw is None:
                    # no event so raise ValidationError which unescrows below
                    logger.info("Kevery unescrow error: Missing event at."
                                "dig = %s", bytes(edig))

                    raise ValidationError("Missing escrowed evt at dig = {}."
                                          "".format(bytes(edig)))

                eserder = serdering.SerderKERI(raw=bytes(eraw))  # escrowed event

                #  get sigs and attach
                sigs = self.db.getSigs(dgKey(pre, bytes(edig)))
                if not sigs:  # otherwise its a list of sigs
                    # no sigs so raise ValidationError which unescrows below
                    logger.info("Kevery unescrow error: Missing event sigs at."
                                "dig = %s", bytes(edig))

                    raise ValidationError("Missing escrowed evt sigs at "
                                          "dig = {}.".format(bytes(edig)))

                sigers = [Siger(qb64b=bytes(sig)) for sig in sigs]

                #  get wigs
                wigs = self.db.getWigs(dgKey(pre, bytes(edig)))  # list of wigs
                wigers = [Siger(qb64b=bytes(wig)) for wig in wigs]

                # get delgate seal
                couple = self.db.getAes(dgkey)
                if couple is not None:  # Only try to parse the event if we have the del seal
                    raw = bytearray(couple)
                    seqner = coring.Seqner(qb64b=raw, strip=True)
                    saider = coring.Saider(qb64b=raw)

                    # process event
                    self.processEvent(serder=eserder, sigers=sigers, wigers=wigers, delseqner=seqner,
                                      delsaider=saider, local=esr.local)
                else:
                    raise MissingDelegableApprovalError("No delegation seal found for event.")

            except MissingDelegableApprovalError as ex:
                # still waiting on missing delegation approval
                if logger.isEnabledFor(logging.DEBUG):
                    logger.exception("Kevery unescrow failed: %s", ex.args[0])

            except Exception as ex:  # log diagnostics errors etc
                # error other than out of order so remove from OO escrow
                self.db.delegables.rem(keys=(pre, sn,), val=edig)  # removes one escrow at key val
                if logger.isEnabledFor(logging.DEBUG):
                    logger.exception("Kevery unescrowed: %s", ex.args[0])
                else:
                    logger.error("Kevery unescrowed: %s", ex.args[0])

            else:  # unescrow succeeded, remove from escrow
                # We don't remove all escrows at pre,sn because some might be
                # duplicitous so we process remaining escrows in spite of found
                # valid event escrow.
                self.db.delegables.rem(keys=(pre, sn,), val=edig)  # removes one escrow at key val
                logger.info("Kevery unescrow succeeded in valid event: "
                            "event=%s", eserder.said)
                logger.debug(f"event=\n{eserder.pretty()}\n")

    def processQueryNotFound(self):
        """
        Process qry events escrowed by Kevery for KELs that have not yet met the criteria of the query.
        A missing KEL or criteria for an event in a KEL at a particular sequence number or an event containing a
        specific anchor can result in query not found escrowed events.

        Escrowed items are indexed in database table keyed by prefix and
        sn with duplicates given by different dig inserted in insertion order.
        This allows FIFO processing of events with same prefix and sn but different
        digest.

        Uses .db.qnfs.add(key=(pre, said), val) which is IOVal with dups

        Value is dgkey for event stored in .Evt where .Evt has serder.raw of event.

        Steps:
            Each pass  (walk index table)
                For each prefix,sn
                    For each escrow item dup at prefix,sn:
                        Get Event
                        Get and Attach Signatures
                        Process event as if it came in over the wire
                        If successful then remove from escrow table
        """

        key = ekey = b''  # both start same. when not same means escrows found
        pre = b''
        sn = 0
        while True:  # break when done
<<<<<<< HEAD
            for ekey, edig in self.db.getQnfItemIter(key=key):
=======
            for (pre, said), edig in self.db.qnfs.getItemIter(keys=key):
>>>>>>> 9d9a4819
                try:
                    # check date if expired then remove escrow.
                    dgkey = dgKey(pre.encode("utf-8"), edig.encode("utf-8"))
                    dtb = self.db.getDts(dgkey)
                    if dtb is None:  # othewise is a datetime as bytes
                        # no date time so raise ValidationError which unescrows below
                        logger.info("Kevery unescrow error: Missing event datetime"
                                    " at dig = %s", bytes(edig))

                        raise ValidationError("Missing escrowed event datetime "
                                              "at dig = {}.".format(bytes(edig)))

                    # do date math here and discard if stale nowIso8601() bytes
                    dtnow = helping.nowUTC()
                    dte = helping.fromIso8601(bytes(dtb))
                    if (dtnow - dte) > datetime.timedelta(seconds=self.TimeoutQNF):
                        # escrow stale so raise ValidationError which unescrows below
                        logger.info("Kevery unescrow error: Stale qry event escrow "
                                    " at dig = %s", bytes(edig))

                        raise ValidationError("Stale qry event escrow "
                                              "at dig = {}.".format(bytes(edig)))

                    # get the escrowed event using edig
                    eraw = self.db.getEvt(dgkey)
                    if eraw is None:
                        # no event so raise ValidationError which unescrows below
                        logger.info("Kevery unescrow error: Missing event at."
                                    "dig = %s", bytes(edig))

                        raise ValidationError("Missing escrowed evt at dig = {}."
                                              "".format(bytes(edig)))

                    eserder = serdering.SerderKERI(raw=bytes(eraw))  # escrowed event

                    #  get sigs and attach
                    sigs = self.db.getSigs(dgkey)
                    if not sigs:  # otherwise its a list of sigs
                        # no sigs so raise ValidationError which unescrows below
                        logger.info("Kevery unescrow error: Missing event sigs at."
                                    "dig = %s", bytes(edig))

                        raise ValidationError("Missing escrowed evt sigs at "
                                              "dig = {}.".format(bytes(edig)))

                    # process event
                    sigers = [Siger(qb64b=bytes(sig)) for sig in sigs]

                    # ToDo XXXX get wigs and attach
                    # getWigs

                    # ToDo XXXX get trans endorsements
                    # getVrcs

                    #  get nontrans endorsements
                    cigars = []
                    cigs = self.db.getRcts(dgkey)  # list of wigs
                    for cig in cigs:
                        (_, cigar) = deReceiptCouple(cig)
                        cigars.append(cigar)

                    source = coring.Prefixer(qb64b=pre)
                    self.processQuery(serder=eserder, source=source, sigers=sigers, cigars=cigars)

                except QueryNotFoundError as ex:
                    # still waiting on missing prior event to validate
                    if logger.isEnabledFor(logging.DEBUG):
                        logger.exception("Kevery unescrow failed: %s", ex.args[0])

                except Exception as ex:  # log diagnostics errors etc
                    # error other than out of order so remove from OO escrow
                    self.db.qnfs.rem(keys=(pre, said), val=edig)  # removes one escrow at key val
                    if logger.isEnabledFor(logging.DEBUG):
                        logger.exception("Kevery unescrowed: %s", ex.args[0])
                    else:
                        logger.error("Kevery unescrowed: %s", ex.args[0])
                else:  # unescrow succeeded, remove from escrow
                    # We don't remove all escrows at pre,sn because some might be
                    # duplicitous so we process remaining escrows in spite of found
                    # valid event escrow.
                    self.db.qnfs.rem(keys=(pre, said), val=edig)   # removes one escrow at key val
                    logger.info("Kevery unescrow succeeded in valid event: "
                                "event=%s", eserder.said)
                    logger.debug(f"event=\n{eserder.pretty()}\n")

            if ekey == key:  # still same so no escrows found on last while iteration
                break
            key = ekey  # setup next while iteration, with key after ekey


    def _processEscrowFindUnver(self, pre, sn, rsaider, wiger=None, cigar=None):
        """
        ToDo XXXX Incomplete Placeholder

        Support method called by other processEscowUnverXXX Receipt methods to
        find escrowed serder in .Pwes for unverifiable receipt due to signed but
        partially witnessed event

        Returns:
           found (bool): True means found matching event in .Pwes and added wig
                        to .Wigs. False means dig not find matching event in .Pwes


        Raises:
            Validation error if found matching event but signature does not verify

        Parameters:
           pre (Union[str,bytes]): pre of receipted event controller kel
           sn (int): sequence number of receipted event
           rsaider (Saider): derived from receipt's dig of receipted event to find
           wiger (Siger): instance of witness indexed signature from receipt
           cigar (Cigar): instance of witness nonindexed signature from receipt

        """
        # lookup the database dig of the receipted event in pwes escrow using
        # snKey(pre,sn) where pre is controller and sn is event sequence number
        # compare dig to rdiger derived from receipt's dig of receipted event
        found = False
        for dig in self.db.getPwesIter(key=snKey(pre, sn)):  # search entries
            dig = bytes(dig)  # database dig of receipted event
            # get the escrowed event using database dig in .Pwes
            serder = serdering.SerderKERI(raw=bytes(self.db.getEvt(dgKey(pre, dig))))  # receipted event
            #  compare digs to ensure database dig and rdiger (receipt's dig) match
            if rsaider.qb64b != dig:
                continue  # not match keep looking

            # Extract or compute witness list
            if serder.ked['t'] in (Ilks.icp, Ilks.dip):  # inception get from event
                wits = serder.ked['b']  # get wits from event itself
                if len(oset(wits)) != len(wits):
                    raise ValidationError("Invalid wits = {}, has duplicates for evt = {}."
                                          "".format(wits, serder.ked))

            elif serder.ked['t'] in (Ilks.rot, Ilks.drt):  # rotation compute from state
                # calculate wits from rotation and kever key state.
                wits = self.kevers[serder.pre].wits  # get wits from key state
                cuts = serder.ked['br']
                adds = serder.ked['ba']
                witset = oset(wits)
                cutset = oset(cuts)
                addset = oset(adds)
                if len(cutset) != len(cuts):
                    raise ValidationError("Invalid cuts={}, has duplicates "
                                          "for evt={}.".format(cuts, serder.ked))
                if (witset & cutset) != cutset:  # some cuts not in wits
                    raise ValidationError("Invalid cuts={}, not all members "
                                          "in wits for evt={}.".format(cuts, serder.ked))
                if len(addset) != len(adds):
                    raise ValidationError("Invalid adds={}, has duplicates "
                                          "for evt={}.".format(adds, serder.ked))
                if cutset & addset:  # non empty intersection
                    raise ValidationError("Intersecting cuts={} and  adds={} "
                                          "for evt={}.".format(cuts, adds, serder.ked))
                if witset & addset:  # non empty intersection
                    raise ValidationError("Intersecting wits={} and  adds={} "
                                          "for evt={}.".format(self.wits, adds, serder.ked))
                wits = list((witset - cutset) | addset)

            else:  # interaction so get wits from kever key state
                # would not be in this escrow if out of order event
                wits = self.kevers[serder.pre].wits  # get wits fromkey state

            if cigar:  # if recipter is a witness make wiger
                rpre = cigar.verfer.qb64  # prefix of receiptor
                if rpre in wits:  # its a witness receipt
                    index = wits.index(rpre)
                    # create witness indexed signature wiger from cigar and wit index
                    wiger = Siger(raw=cigar.raw, index=index, verfer=cigar.verfer)
                    found = True
                    break  # done with search have caller add wig.

            elif wiger:  # check index and assign verfier to wiger
                if wiger.index >= len(wits):  # bad index
                    # raise ValidationError which removes from escrow by caller
                    logger.info("Kevery unescrow error: Bad witness receipt"
                                " index=%i for pre=%s sn=%x", wiger.index, pre, sn)
                    raise ValidationError("Bad escrowed witness receipt index={}"
                                          " at pre={} sn={:x}.".format(wiger.index, pre, sn))

                wiger.verfer = Verfer(qb64=wits[wiger.index])
                found = True
                break  # done with search have caller add wig.

        if found:  # verify signature and if verified write to .Wigs
            if not wiger.verfer.verify(wiger.raw, serder.raw):  # not verify
                # raise ValidationError which unescrows .Uwes or .Ures in caller
                logger.info("Kevery unescrow error: Bad witness receipt"
                            " wig. pre=%s sn=%x", pre, sn)

                raise ValidationError("Bad escrowed witness receipt wig"
                                      " at pre={} sn={:x}."
                                      "".format(pre, sn))
            self.db.addWig(key=dgKey(pre, serder.said), val=wiger.qb64b)
            # processEscrowPartialWigs removes from this .Pwes escrow
            # when fully witnessed using self.db.delPwe(snkey, dig)

        return found

    def processEscrowUnverTrans(self):
        """
        Process event receipts from transferable identifiers (validators)
        escrowed by Kever that are unverified.
        A transferable receipt is unverified if either the receipted event has not
        been accepted into the receipted's KEL or the establishment event of the
        receiptor has not been accepted into the receipter's KEL.
        Without either event there is no way to know where to store the receipt
        quadruples.

        The escrow is a quintuple with dig+spre+ssnu+sdig+sig
        the verified receipt is just the quadruple spre+ssnu+sdig+sig that is
        stored by event dig

        Escrowed items are indexed in database table keyed by prefix and
        sn with duplicates given by different receipt quintuple inserted in insertion order.
        This allows FIFO processing of escrows of events with same prefix and sn
        but different digest.

        Uses  .db.addVre(self, key, val) which is IOVal with dups.

        Value is quintuple

        Original Escrow steps:
            self.db.putDts(dgKey(serder.preb, dig), nowIso8601().encode("utf-8"))
            prelet = (dig.encode("utf-8") + seal.i.encode("utf-8") +
                  Seqner(sn=int(seal.s, 16)).qb64b + seal.d.encode("utf-8"))
            for siger in sigers:  # escrow each quintlet
                quintuple = prelet +  siger.qb64b  # quintuple
                self.db.addVre(key=snKey(serder.preb, serder.sn), val=quintuple)
            where:
                dig is dig in receipt of receipted event
                sigers is list of Siger instances for receipted event


        Steps:
            Each pass  (walk index table)
                For each prefix,sn
                    For each escrow item dup at prefix,sn:
                        Get Event
                        compare dig so same event
                        verify sigs via sigers
                        If successful then remove from escrow table
        """

        ims = bytearray()
        key = ekey = b''  # both start same. when not same means escrows found
        while True:  # break when done
            for ekey, equinlet in self.db.getVreItemIter(key=key):
                try:
                    pre, sn = splitSnKey(ekey)  # get pre and sn from escrow item
                    esaider, sprefixer, sseqner, ssaider, siger = deTransReceiptQuintuple(equinlet)

                    # check date if expired then remove escrow.
                    dtb = self.db.getDts(dgKey(pre, bytes(esaider.qb64b)))
                    if dtb is None:  # othewise is a datetime as bytes
                        # no date time so raise ValidationError which unescrows below
                        logger.info("Kevery unescrow error: Missing event datetime"
                                    " at dig = %s", esaider.qb64b)

                        raise ValidationError("Missing escrowed event datetime "
                                              "at dig = {}.".format(esaider.qb64b))

                    # do date math here and discard if stale nowIso8601() bytes
                    dtnow = helping.nowUTC()
                    dte = helping.fromIso8601(bytes(dtb))
                    if (dtnow - dte) > datetime.timedelta(seconds=self.TimeoutVRE):
                        # escrow stale so raise ValidationError which unescrows below
                        logger.info("Kevery unescrow error: Stale event escrow "
                                    " at dig = %s", esaider.qb64b)

                        raise ValidationError("Stale event escrow "
                                              "at dig = {}.".format(esaider.qb64b))

                    # get dig of the receipted event using pre and sn lastEvt
                    raw = self.db.getKeLast(snKey(pre, sn))
                    if raw is None:
                        # no event so keep in escrow
                        logger.debug("Kevery unescrow error: Missing receipted "
                                    "event at pre=%s sn=%x", pre, sn)

                        raise UnverifiedTransferableReceiptError("Missing receipted evt at pre={} "
                                                                 " sn={:x}".format(pre, sn))

                    dig = bytes(raw)
                    # get receipted event using pre and edig
                    raw = self.db.getEvt(dgKey(pre, dig))
                    if raw is None:  # receipted event superseded so remove from escrow
                        logger.info("Kevery unescrow error: Invalid receipted "
                                    "event referenace at pre=%s sn=%x", pre, sn)

                        raise ValidationError("Invalid receipted evt reference "
                                              "at pre={} sn={:x}".format(pre, sn))

                    serder = serdering.SerderKERI(raw=bytes(raw))  # receipted event

                    #  compare digs
                    if esaider.qb64b != serder.saidb:
                        logger.info("Kevery unescrow error: Bad receipt dig."
                                    "pre=%s sn=%x receipter=%s", (pre, sn, sprefixer.qb64))

                        raise ValidationError("Bad escrowed receipt dig at "
                                              "pre={} sn={:x} receipter={}."
                                              "".format(pre, sn, sprefixer.qb64))

                    # get receipter's last est event
                    # retrieve dig of last event at sn of receipter.
                    sdig = self.db.getKeLast(key=snKey(pre=sprefixer.qb64b,
                                                       sn=sseqner.sn))
                    if sdig is None:
                        # no event so keep in escrow
                        logger.debug("Kevery unescrow error: Missing receipted "
                                    "event at pre=%s sn=%x", pre, sn)

                        raise UnverifiedTransferableReceiptError("Missing receipted evt at pre={} "
                                                                 " sn={:x}".format(pre, sn))

                    # retrieve last event itself of receipter
                    sraw = self.db.getEvt(key=dgKey(pre=sprefixer.qb64b, dig=bytes(sdig)))
                    # assumes db ensures that sraw must not be none because sdig was in KE
                    sserder = serdering.SerderKERI(raw=bytes(sraw))
                    if not sserder.compare(said=ssaider.qb64):  # seal dig not match event
                        # this unescrows
                        raise ValidationError("Bad chit seal at sn = {} for rct = {}."
                                              "".format(sseqner.sn, sserder.ked))

                    # verify sigs and if so write quadruple to database
                    verfers = sserder.verfers
                    if not verfers:
                        raise ValidationError("Invalid seal est. event dig = {} for "
                                              "receipt from pre ={} no keys."
                                              "".format(ssaider.qb64, sprefixer.qb64))

                    # Set up quadruple
                    sealet = sprefixer.qb64b + sseqner.qb64b + ssaider.qb64b

                    if siger.index >= len(verfers):
                        raise ValidationError("Index = {} to large for keys."
                                              "".format(siger.index))

                    siger.verfer = verfers[siger.index]  # assign verfer
                    if not siger.verfer.verify(siger.raw, serder.raw):  # verify sig
                        logger.info("Kevery unescrow error: Bad trans receipt sig."
                                    "pre=%s sn=%x receipter=%s", pre, sn, sprefixer.qb64)

                        raise ValidationError("Bad escrowed trans receipt sig at "
                                              "pre={} sn={:x} receipter={}."
                                              "".format(pre, sn, sprefixer.qb64))

                    # good sig so write receipt quadruple to database
                    quadruple = sealet + siger.qb64b
                    self.db.addVrc(key=dgKey(pre, serder.said), val=quadruple)


                except UnverifiedTransferableReceiptError as ex:
                    # still waiting on missing prior event to validate
                    # only happens if we process above
                    if logger.isEnabledFor(logging.DEBUG):  # adds exception data
                        logger.exception("Kevery unescrow failed: %s", ex.args[0])

                except Exception as ex:  # log diagnostics errors etc
                    # error other than out of order so remove from OO escrow
                    self.db.delVre(snKey(pre, sn), equinlet)  # removes one escrow at key val
                    if logger.isEnabledFor(logging.DEBUG):  # adds exception data
                        logger.exception("Kevery unescrowed: %s", ex.args[0])
                    else:
                        logger.error("Kevery unescrowed: %s", ex.args[0])

                else:  # unescrow succeeded, remove from escrow
                    # We don't remove all escrows at pre,sn because some might be
                    # duplicitous so we process remaining escrows in spite of found
                    # valid event escrow.
                    self.db.delVre(snKey(pre, sn), equinlet)  # removes one escrow at key val
                    logger.info("Kevery unescrow succeeded for event = %s", serder.said)
                    logger.debug(f"event=\n{serder.pretty()}\n")

            if ekey == key:  # still same so no escrows found on last while iteration
                break
            key = ekey  # setup next while iteration, with key after ekey

    def processEscrowDuplicitous(self):
        """
        Process events escrowed by Kever that are likely duplicitous.
        An event is likely duplicitous if a different version of event already
        has been accepted into the KEL.

        Escrowed items are indexed in database table keyed by prefix and
        sn with duplicates given by different dig inserted in insertion order.
        This allows FIFO processing of events with same prefix and sn but different
        digest.

        Uses  .db.addLde(self, key, val) which is IOVal with dups.

        Value is dgkey for event stored in .Evt where .Evt has serder.raw of event.

        Original Escrow steps:
            dgkey = dgKey(pre, serder.dig)
            self.db.putDts(dgkey, nowIso8601().encode("utf-8"))
            self.db.putSigs(dgkey, [siger.qb64b for siger in sigers])
            self.db.putEvt(dgkey, serder.raw)
            self.db.addLde(snKey(pre, sn), serder.digb)
            where:
                serder is SerderKERI instance of  event
                sigers is list of Siger instance for  event
                pre is str qb64 of identifier prefix of event
                sn is int sequence number of event

        Steps:
            Each pass  (walk index table)
                For each prefix,sn
                    For each escrow item dup at prefix,sn:
                        Get Event
                        Get and Attach Signatures
                        Process event as if it came in over the wire
                        If successful then remove from escrow table
        """
        key = ekey = b''  # both start same. when not same means escrows found
        while True:  # break when done
            for ekey, edig in self.db.getLdeItemIter(key=key):
                try:
                    pre, sn = splitSnKey(ekey)  # get pre and sn from escrow item
                    dgkey = dgKey(pre, bytes(edig))
                    if not (esr := self.db.esrs.get(keys=dgkey)):  # get event source, otherwise error
                        # no local sourde so raise ValidationError which unescrows below
                        raise ValidationError("Missing escrowed event source "
                                              "at dig = {}.".format(bytes(edig)))

                    # check date if expired then remove escrow.
                    dtb = self.db.getDts(dgkey)
                    if dtb is None:  # othewise is a datetime as bytes
                        # no date time so raise ValidationError which unescrows below
                        logger.info("Kevery unescrow error: Missing event datetime"
                                    " at dig = %s", bytes(edig))

                        raise ValidationError("Missing escrowed event datetime "
                                              "at dig = {}.".format(bytes(edig)))

                    # do date math here and discard if stale nowIso8601() bytes
                    dtnow = helping.nowUTC()
                    dte = helping.fromIso8601(bytes(dtb))
                    if (dtnow - dte) > datetime.timedelta(seconds=self.TimeoutLDE):
                        # escrow stale so raise ValidationError which unescrows below
                        logger.info("Kevery unescrow error: Stale event escrow "
                                    " at dig = %s", bytes(edig))

                        raise ValidationError("Stale event escrow "
                                              "at dig = {}.".format(bytes(edig)))

                    # get the escrowed event using edig
                    eraw = self.db.getEvt(dgKey(pre, bytes(edig)))
                    if eraw is None:
                        # no event so raise ValidationError which unescrows below
                        logger.info("Kevery unescrow error: Missing event at."
                                    "dig = %s", bytes(edig))

                        raise ValidationError("Missing escrowed evt at dig = {}."
                                              "".format(bytes(edig)))

                    eserder = serdering.SerderKERI(raw=bytes(eraw))  # escrowed event

                    #  get sigs and attach
                    sigs = self.db.getSigs(dgKey(pre, bytes(edig)))
                    if not sigs:  # otherwise its a list of sigs
                        # no sigs so raise ValidationError which unescrows below
                        logger.info("Kevery unescrow error: Missing event sigs at."
                                    "dig = %s", bytes(edig))

                        raise ValidationError("Missing escrowed evt sigs at "
                                              "dig = {}.".format(bytes(edig)))

                    sigers = [Siger(qb64b=bytes(sig)) for sig in sigs]
                    self.processEvent(serder=eserder, sigers=sigers, local=esr.local)

                    # If process does NOT validate event with sigs, becasue it is
                    # still out of order then process will attempt to re-escrow
                    # and then raise OutOfOrderError (subclass of ValidationError)
                    # so we can distinquish between ValidationErrors that are
                    # re-escrow vs non re-escrow. We want process to be idempotent
                    # with respect to processing events that result in escrow items.
                    # On re-escrow attempt by process, Ooe escrow is called by
                    # Kevery.self.escrowOOEvent Which calls
                    # self.db.addOoe(snKey(pre, sn), serder.digb)
                    # which in turn will not enter dig as dup if one already exists.
                    # So re-escrow attempt will not change the escrowed ooe db.
                    # Non re-escrow ValidationError means some other issue so unescrow.
                    # No error at all means processed successfully so also unescrow.

                except LikelyDuplicitousError as ex:
                    # still can't determine if duplicitous
                    if logger.isEnabledFor(logging.DEBUG):
                        logger.exception("Kevery unescrow failed: %s", ex.args[0])

                except Exception as ex:  # log diagnostics errors etc
                    # error other than likely duplicitous so remove from escrow
                    self.db.delLde(snKey(pre, sn), edig)  # removes one escrow at key val
                    if logger.isEnabledFor(logging.DEBUG):
                        logger.exception("Kevery unescrowed: %s", ex.args[0])
                    else:
                        logger.error("Kevery unescrowed: %s", ex.args[0])

                else:  # unescrow succeeded, remove from escrow
                    # We don't remove all escrows at pre,sn because some might be
                    # duplicitous so we process remaining escrows in spite of found
                    # valid event escrow.
                    self.db.delLde(snKey(pre, sn), edig)  # removes one escrow at key val
                    logger.info("Kevery unescrow succeeded in valid event: "
                                "event=%s", eserder.said)
                    logger.debug(f"event=\n{eserder.pretty()}\n")

            if ekey == key:  # still same so no escrows found on last while iteration
                break
            key = ekey  # setup next while iteration, with key after ekey

    def duplicity(self, serder, sigers):
        """
        PlaceHolder Reminder
        Processes potential duplicitous events in PDELs

        Handles duplicity detection and logging if duplicitous

        Placeholder here for logic need to move

        """
        pass


def loadEvent(db, preb, dig):
    """ Load event details from database

    Args:
        db (Baser): database to load event fro,
        preb (bytes): qb64b identifier prefix
        dig (bytes): digest of event to load

    Returns:
        dict: data from event

    """
    event = dict()
    dgkey = dbing.dgKey(preb, dig)  # get message
    if not (raw := db.getEvt(key=dgkey)):
        raise ValueError("Missing event for dig={}.".format(dig))

    serder = serdering.SerderKERI(raw=bytes(raw))
    event["ked"] = serder.ked

    sn = serder.sn
    sdig = db.getKeLast(key=dbing.snKey(pre=preb,
                                        sn=sn))
    if sdig is not None:
        event["stored"] = True

    # add indexed signatures to attachments
    sigs = db.getSigs(key=dgkey)
    dsigs = []
    for s in sigs:
        sig = indexing.Siger(qb64b=bytes(s))
        dsigs.append(dict(index=sig.index, signature=sig.qb64))
    event["signatures"] = dsigs

    # add witness state at this event
    wits = db.wits.get(dgkey) if serder.estive else []
    event["witnesses"] = [wit.qb64 for wit in wits]

    # add indexed witness signatures to attachments
    dwigs = []
    if wigs := db.getWigs(key=dgkey):
        for w in wigs:
            sig = indexing.Siger(qb64b=bytes(w))
            dwigs.append(dict(index=sig.index, signature=sig.qb64))
    event["witness_signatures"] = dwigs

    # add authorizer (delegator/issuer) source seal event couple to attachments
    couple = db.getAes(dgkey)
    if couple is not None:
        raw = bytearray(couple)
        seqner = coring.Seqner(qb64b=raw, strip=True)
        saider = coring.Saider(qb64b=raw)
        event["source_seal"] = dict(sequence=seqner.sn, said=saider.qb64)

    receipts = dict()
    # add trans receipts quadruples
    if quads := db.getVrcs(key=dgkey):
        trans = []
        for quad in quads:
            raw = bytearray(quad)
            trans.append(dict(
                prefix=coring.Prefixer(qb64b=raw, strip=True).qb64,
                sequence=coring.Seqner(qb64b=raw, strip=True).qb64,
                said=coring.Saider(qb64b=raw, strip=True).qb64,
                signature=indexing.Siger(qb64b=raw, strip=True).qb64,
            ))

        receipts["transferable"] = trans

    # add nontrans receipts couples
    if coups := db.getRcts(key=dgkey):
        nontrans = []
        for coup in coups:
            raw = bytearray(coup)
            (prefixer, cigar) = deReceiptCouple(raw, strip=True)
            nontrans.append(dict(prefix=prefixer.qb64, signature=cigar.qb64))
        receipts["nontransferable"] = nontrans

    event["receipts"] = receipts
    # add first seen replay couple to attachments
    if not (dts := db.getDts(key=dgkey)):
        raise ValueError("Missing datetime for dig={}.".format(dig))

    event["timestamp"] = coring.Dater(dts=bytes(dts)).dts
    return event<|MERGE_RESOLUTION|>--- conflicted
+++ resolved
@@ -6433,11 +6433,7 @@
         pre = b''
         sn = 0
         while True:  # break when done
-<<<<<<< HEAD
-            for ekey, edig in self.db.getQnfItemIter(key=key):
-=======
             for (pre, said), edig in self.db.qnfs.getItemIter(keys=key):
->>>>>>> 9d9a4819
                 try:
                     # check date if expired then remove escrow.
                     dgkey = dgKey(pre.encode("utf-8"), edig.encode("utf-8"))
