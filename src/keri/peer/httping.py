--- conflicted
+++ resolved
@@ -291,22 +291,14 @@
     try:
         raw_json = req.bounded_stream.read()
     except Exception:
-<<<<<<< HEAD
-        raise falcon.HTTPError(falcon.HTTP_748,
-=======
         raise falcon.HTTPError(falcon.HTTP_400,
->>>>>>> 6a7f02f0
                                title="Read Error",
                                description="Could not read the request body.")
 
     try:
         q = json.loads(raw_json)
     except ValueError:
-<<<<<<< HEAD
-        raise falcon.HTTPError(falcon.HTTP_753,
-=======
         raise falcon.HTTPError(falcon.HTTP_400,
->>>>>>> 6a7f02f0
                                title="Malformed JSON",
                                description="Could not decode the request body. The "
                                "JSON was incorrect.")
@@ -324,10 +316,6 @@
         raise falcon.HTTPError(falcon.HTTP_PRECONDITION_FAILED,
                                title="Attachment error",
                                description="Missing required attachment header.")
-<<<<<<< HEAD
-
-=======
->>>>>>> 6a7f02f0
 
     attachment = req.headers[CESR_ATTACHMENT_HEADER]
 
