--- conflicted
+++ resolved
@@ -5,10 +5,6 @@
 
 module for enveloping and forwarding KERI message
 """
-<<<<<<< HEAD
-from ordered_set import OrderedSet as oset
-=======
->>>>>>> a92a3cb8
 
 from hio.base import doing
 from hio.help import decking
@@ -58,119 +54,6 @@
         print(f"Waiting for other signatures for {serder.pre}:{seqner.sn}...")
         return self.hby.db.gpse.add(keys=(prefixer.qb64,), val=(seqner, saider))
 
-<<<<<<< HEAD
-    def rotate(self, ghab, smids, *, rmids=None, isith=None, nsith=None,
-               toad=None, cuts=None, adds=None, data=None, local=True):
-        """ Begin processing of escrowed group multisig identifier
-
-        Escrow identifier for multisigs, witness receipts and delegation anchor
-
-        Parameters:
-            ghab (Hab): group identifier Hab
-            smids (list): group signing member identifier prefixes qb64
-                need to contribute newly current signing keys
-            rmids (list): group rotating member identifier prefixes qb64
-                need to contribute next rotating key digests
-            isith (Optional[int,str]) currentsigning threshold as int or str hex
-                 or list of str weights
-            nsith (Optional[int,str])next signing threshold as int or str hex
-                 or list of str weights
-            toad (int) or str hex of witness threshold after cuts and adds
-            cuts (list) of qb64 pre of witnesses to be removed from witness list
-            adds (list) of qb64 pre of witnesses to be added to witness list
-            data (list) of dicts of committed data such as seals
-            local (bool) True means rotate local AID automatically
-
-        RotateRecord:
-            date (str | None):  datetime of rotation
-            smids (list): group signing member identifiers qb64
-            smsns (list): of group signing member seq num of last est evt as hex str
-            rmids (list): group rotating member identifiers qb64
-            rmsns (list): of group rotating member seq num of last est evt as hex strs
-            sn (str | None ): at or after proposed seq num of group est event as hex str
-            isith (str | list | None):  current signing threshold
-            nsith (str | list | None):  next signing threshold
-            toad (int | None): threshold of accountable duplicity
-            cuts (list | None):  list of backers to remove qb64
-            adds (list | None):  list of backers to add qb64
-            data (list | None): seals in rotation event
-
-
-
-        ToDo: NRR
-        Add midxs for each group member identifier or just the local member
-        for mhab.pre
-        Then store these with rotationRecord to be used by .processPartialAidEscrow()
-
-        This code assumes that at the time of this formation of the group
-        rotation record, none of the members in either smids or smids has
-        yet to rotate to the key state to be used in the group rotation. This
-        takes a snapshot vector clock as list of the sequence numbers to ensure
-        all members see the same key state for all other members. Rotation must
-        therefore use the keystate that that latest est evt is at least +1
-        of the sequence number in the vector clock.
-        number of members that must have contributed is configuration dependent
-
-
-
-
-        """
-        mid = ghab.mhab.pre
-        s, r = ghab.members()
-        smids = smids if smids is not None else s
-        rmids = rmids if rmids is not None else r
-        both = list(oset(smids + (rmids or [])))
-
-        if mid not in both:
-            raise kering.ConfigurationError(f"local identifier {mid} not elected"
-                                            f" as member of rotation: {both}")
-
-        if rmids is None:  # default the same for both lists
-            rmids = list(smids)
-
-        smsns = []  # vector clock of sns of signing member last est evt
-        for mid in smids:
-            try:
-                skever = ghab.kevers[mid]
-            except KeyError as ex:
-                logger.error(f"Missing KEL for group singing member={mid}"
-                             f" of rotation for group={ghab.pre}.")
-                raise kering.MissingAidError(f"Missing KEL for group signing "
-                                             f"member={mid} of rotation for"
-                                             f" group={ghab.pre}.") from ex
-            smsns.append(Number(num=skever.lastEst.s).numh)
-
-        rmsns = []  # vector clock of sn of rotating member lst est evt
-        for mid in rmids:
-            try:
-                rkever = ghab.kevers[mid]
-            except KeyError as ex:
-                logger.error(f"Missing KEL for group rotating member={mid}"
-                             f" of rotation for group={ghab.pre}.")
-                raise kering.MissingAidError(f"Missing KEL for group rotating "
-                                             f"member={mid} of rotation for"
-                                             f" group={ghab.pre}.") from ex
-            rmsns.append(Number(num=rkever.lastEst.s).numh)
-
-        gkever = ghab.kever
-        rec = basing.RotateRecord(date=helping.nowIso8601(),
-                                  smids=smids, smsns=smsns,
-                                  rmids=rmids, rmsns=rmsns,
-                                  sn=Number(num=gkever.sn + 1).numh,
-                                  isith=isith, nsith=nsith,
-                                  toad=toad, cuts=cuts, adds=adds,
-                                  data=data)
-
-        # perform local member rotation and then wait for own witnesses to receipt
-        if local:
-            ghab.mhab.rotate()  # rotate own local member hab
-            print(f"Rotated local member={ghab.mhab.pre}, waiting for witness receipts")
-            self.witDoer.msgs.append(dict(pre=ghab.mhab.pre, sn=ghab.mhab.kever.sn))
-
-        return self.hby.db.glwe.put(keys=(ghab.pre,), val=rec)
-
-=======
->>>>>>> a92a3cb8
     def complete(self, prefixer, seqner, saider=None):
         """ Check for completed multsig protocol for the specific event
 
@@ -222,374 +105,6 @@
         self.processDelegateEscrow()
         self.processPartialWitnessEscrow()
 
-<<<<<<< HEAD
-    def processLocalWitnessEscrow(self):
-        """
-        Process escrow of group multisig events that do not have a full compliment of receipts
-        from witnesses yet.  When receipting is complete, remove from escrow and cue up a message
-        that the event is complete.
-
-        """
-        for (pre,), rec in self.hby.db.glwe.getItemIter():  # group partial witness escrow
-            ghab = self.hby.habs[pre]
-            mid = ghab.mhab.pre
-            pkever = ghab.mhab.kever
-            dgkey = dbing.dgKey(mid, pkever.serder.saidb)
-
-            # Load all the witness receipts we have so far
-            wigs = self.hby.db.getWigs(dgkey)
-            # should not require all witnesses merely the witness threshold
-            if len(wigs) == len(pkever.wits):  # We have all of them, this event is finished
-                self.hby.db.glwe.rem(keys=(pre,))
-
-                rot = self.hby.db.cloneEvtMsg(mid, pkever.sn, pkever.serder.said)  # grab latest est evt
-
-                others = list(oset(rec.smids + (rec.rmids or [])))  # others = list(rec.smids)
-                others.remove(mid)
-                serder = coring.Serder(raw=rot)
-                del rot[:serder.size]
-
-                print(f"Sending local rotation event to {len(others)} other participants")
-                for recpt in others:
-                    self.postman.send(src=mid, dest=recpt, topic="multisig", serder=serder, attachment=rot)
-
-                return self.hby.db.gpae.put(keys=(ghab.pre,), val=rec)
-
-    def processPartialAidEscrow(self):
-        """
-        Process escrow of group multisig rotate request for missing rotations by
-        other participants.  Message processing will send this local controller's
-        rotation event to all other participants then this escrow waits for
-        rotations from all other participants to return.
-
-         # group partial member aid escrow
-        self.gpae = koming.Komer(db=self, subkey='gpae.',
-                                 schema=RotateRecord)
-
-        RotateRecord
-            sn: int | None  # sequence number of est event
-            isith: str | list | None  # current signing threshold
-            nsith: str | list | None  # next signing threshold
-            toad: int | None  # threshold of accountable duplicity
-            cuts: list | None  # list of backers to remove qb64
-            adds: list | None  # list of backers to add qb64
-            data: list | None  # seals
-            date: str | None  # datetime of rotation
-            smids: list | None   # group signing member ids
-            rmids: list | None = None  # group rotating member ids
-
-        # group member last contribution records keyed by aid of member
-        self.gcrs = koming.Komer(db=self, subkey='gcrs.',
-                                 schema=ContributeRecord)
-        ContributeRecord
-            date (str | None):  datetime of rotation
-            smids (list): group signing member identifiers qb64
-            smsns (list): of group signing member seq nums of last est evt as hex str
-            key (str | None): qb64 of signing key contributed by given member if any
-            rmids (list): group rotating member identifiers qb64
-            rmsns (list): of group rotating member seq nums of last est evt as hex strs
-            dig (str | None): qb64 of rotating key digest contributed by given member if any
-            sn (str): of last est evt contributed to by member as hex str
-            said (str):  # said of last est evt contributed to by member as qb64
-
-
-        ContributeRecord database for each member of each group hab as keyed by:
-        (group hab aid, member aid) records the reference to members est event that
-        contributed to last group est evt as well as contributif mkever.lastEsts.s != grec.smsns[i]:
-                            raise kering.GroupFormationError(f"Invalid rotation "
-                                                             f"state of smid={mid}.")ed key material
-        of either both siging key and rotating key dig from contributing member
-        est event.
-
-        The logic for required member rotation (i.e. MUST rotate before group event
-        can be formed) is as follows:
-
-        A)  IF a given smid in rotate grec.smids was exposed in the previous
-                group est evt as indicated by inclusion in its contribute
-                mrec.smids if any assuming no keys are recycled.
-            THEN given smid must be rotated before its signing key material can be
-                contributed to new rotation event.
-
-        This rule makes the conservative assumption that a rotation is always
-        considered prophylactic for all smids even if some of them may not have
-        been suspected of compromise. A corner case is that a given member smid
-        was not also an rmid of the prior group est event so it could be reused
-        as a smid in a subsequent group est event. The conservative prophylatic
-        assumption is that regardless of any mitigating circumstance that might
-        allow its use without rotation, any smid contributed previously cannot be
-        re-contributed for any reason without rotation in a subsequent est event for
-        the group. In other words a rotation forces all smids to be prophylatically
-        rotated.
-
-        This rule also enforces that any current smid that corresponds to a
-        prior rmid that has already been exposed as a smid must therefore be
-        rotated so that the member est event that is contributing to the
-        new group est event is the first time exposure of the digest of the now smid.
-        In other words if the rmid was not exposed as a smid in the contrib record
-        then its ok to use the rmid without rotating. So checking the smid covers
-        all must rotate cases.
-
-
-        B)  OTHERWISE the current est event for the smid/rmid MUST NOT be rotated.
-
-        This ensures that every member applies the same logic for evaluating the
-        key material contribution of every other member. Each MUST evaluate to
-        the same condition of either MUST rotate relative to member last est event
-        captured by smsns, rmsns in contrib record or MUST NOT rotate.
-
-        There are Two primary MUST not rotate cases:
-
-        1)  A current member smid does not have a contribute record so it has
-                yet to contribute in any way to a group est event. Therefore
-                is has yet to expose any key material that thereby requires a
-                rotation prior to contribution.
-
-        2)  A current member smid signing key material is newly added as key
-                material i.e. is not in the prior contrib record as a smid.
-
-            a)  This covers the case of a custodial signing key that
-                that never appears as a next rotating key digest.
-                Key member is given by smid
-
-            b) This covers the case of an rmid held in reserve that has yet to
-                be exposed as a smid in the contrib record. So the reserve does
-                not have to rotate prior to contributing in the current rotate
-                record but can use its held in reserve key material as is.
-
-
-        This logic assumes that a given member is not recycling old key material
-        for either signing keys or rotating key digests.
-        i.e. logic assumes that each member only exposes each rotating key
-        one time only and only uses a given signing key up to the next est event.
-        I.E. once a signing key has been rotated out it is never rotated back in.
-
-        Use of an HDK or CSPRNG random key generation algorithm ensures that
-        keys will not be recycled. If a member does not protect itself against
-        key material recycling then recycled keys may have already been exposed
-        making them vulnerable to surprise quantum attack or may have been
-        otherwise compromised. This logic does not protect against deep recycling
-        only that the last use is either appropriate or MUST be rotated before
-        being used in the new rotation. Thus it protects against inadvertent reuse
-        of the last keys (i.e. stale keys) and assumes that new keys are never
-        recycled.
-
-        Failure Cases:
-
-        For MUST and MUST Not rotate case we must ensure everyone captures
-        the same est event for the rotating member in the event that a member
-        performs a surprise recovery rotation during group rotation formation
-        but after the rotate record is captured and if not that everyone fails.
-
-        In all cases, the same failure logic MUST also apply. The rule is all
-        must form the same group or no group must be formed.
-
-        We can enforce either zero or one rotations uniformly but not more than
-        one.
-
-        What if the rotating member has rotated more than once since the rotate
-        record was captured?
-
-        If so then there is a new race condition.
-
-        We can say that if they have rotated more than once in the short time
-        frame of the formation of a new rotation group then there is a problem
-        and therefore the formation should fail, in order to prevent the race
-        condition.
-
-        Note this is a different race condition than the member rotating only
-        once to recover control during the formation process. The MUST rotate
-        rules will work if there is only one rotation for a MUST rotate for any
-        reason either because of the group rotation or serendipidously for a
-        recovery rotation at the same time.
-
-        This means then that we need a hard test that the sn of the MUST rotate set
-        must be exactly 1 greater than the sn captured in the rotate record.
-        We must check the sn of the latest establishment event not the latest event.
-        The sn of the last Est Evt must be 1 greater. The rotate record captures
-        the sequence number of the last Est Evt.  By capturing the sn of the last
-        est event we can allow there to be interaction events in the KELs of
-        members and therefore we do not have to enforce EO (Establishment Only)
-        config trait on member KELs.
-
-        Likewise we have the case where the member of a MUST NOT rotate does a
-        rotation to recover from a compromise after the rotate record if formed.
-        We need a hard test for a MUST NOT rotate which is the sn of the last
-        est event MUST equal the sn in the rotate record.
-        Otherwise the group rotation formation must fail in order to prevent
-        a race condition. This means that the MUST NOT rotate set will fail if
-        any of them must perform a recovery rotation during group formation.
-
-        In general on a likelihood frequency basis:
-
-        Members in the MUST NOT rotate set are contributing largely unexposed
-        key material that is less likely to have become compromised during group
-        formation.
-
-        (the one exception is a group member that has been rotated out and
-        rotated back in and its current signing key material may not have been
-        used in the group but may have been used otherwise for some time. This
-        is only signing key material not next key material that has not been
-        exposed).
-
-        Nonetheless, typically its less likely that a MUST NOT member will need
-        to perform a recovery rotation during rotation group formation.
-
-        Whereas members in the MUST rotate set in all cases are contributing
-        already exposed key material. So the likelihood of a compromise during
-        group rotation formation needing a recover rotation during group formation
-        is higher. So the current rules avoid group formation failure if one
-        rotation happens during formation for MUST rotate members but not
-        two or more. So the trade-off is reasonable.
-
-
-
-
-        # group partial signature escrow
-        self.gpse = subing.CatCesrIoSetSuber(db=self, subkey='gpse.',
-                                             klas=(coring.Seqner, coring.Saider))
-
-
-
-        ToDo: NRR
-
-        Questions:
-
-        How does a participant know it has already been rotated to support the
-        rotation event?  I thought we were not requiring the sequence numbers
-        to be the same?
-
-        Are we assuming that before this escrow is created some other facility
-        rotates the participant so we can assume here that the participant has
-        always aready been rotated so that its prior next, current, and next
-        are already set up to contribute to the this group rotation event?
-
-        The current code is making an assumption that if the zeroth next key digest
-        of the local hab is not found amongst the next key digests of the group hab then
-        update the group next digests. If is is found then the current group
-        digests is correct.  This seems that not all the participants wil generate
-        the same rotation event based on what the key state they each see locally
-        for other members?
-
-        When creating Habery.group hab and merfers provided then
-        gkever.digers are the provided next digers (migers).
-        How are the merfers and migers provided? They are provided via
-        the makeGroupHab which is provided with the smids and rmids
-        so if rmids is set correctly then the migers is already the correct
-        set of next digers. So why are we updating it below??
-
-        Seems like logic is assuming perfect rotation has happended for all
-        smids and rmids prior to this escrow being checked, otherwise the actual
-        rotation event may not include all the prescribed verfers from the smids
-        nor all the prescribed digers from the rmids. The logic should be 100%.
-        Either all the prescibed smids verfers are included and all prescribed
-        rmid digers are included or it fails.
-
-        If we can assume that all the smids and rmids have already performed their
-        inidivual member rotation prior the group rotation being formed then
-        there should be no need for this escrow. The troubling question is what
-        problem does this escrow solve?
-
-
-
-        grec includes the dual indices for current and next for new rotation.
-        Need to fix this logic to be for new rotation rules
-        need to use both rec.smids and rec.rmids
-        both = list(oset(smids + (rmids or []))) because next rotation keys may be
-            disjoint from current signing keys and all members must contribute
-            either both current signing key and next rotating key digest
-
-        Logic to determine if current local hab kever is ok to use is based on:
-        if latest prior est event in database has been exposed as current for the local hab
-        if so then the local hab must rotate and the sn must be at least one greater
-        if current key was not exposed then the local hab does not need to be rotated and the
-        unexposed next key can be reused in the new rotation event.
-
-
-
-        """
-        # ignore saider of group rotation event in this escrow because it is not
-        # not yet formed yet ???
-
-        #
-        for (pre,), grec in self.hby.db.gpae.getItemIter():  # group partial member aid escrow
-            ghab = self.hby.habs[pre]  # get group hab instanace at group hab id pre
-            gkever = ghab.kever  # group hab's Kever instance key state
-            verfers = gkever.verfers
-
-            # collect merfers of member verfers whose member satisfies
-            # rotation rules relative to their previous contribution.
-            # None is placeholder for member who has not yet satisfied rotation
-            # rules.
-            # member's newly rotated verfers in order to contribute to group event
-
-            merfers = [None] * len(grec.smids)
-            for i, mid in enumerate(grec.smids):  # assumes kever or else no rec
-                mkever = self.hby.kevers[mid]  # get key state for given member
-
-                # walk member kel to find event if event where member contributed to
-                # group est event from which verfers is taken
-                if (result := gkever.fetchLatestContribFrom(verfer=mkever.verfers[0])) is None:
-                    merfers[i] = mkever.verfers[0]
-
-                else:  # use result here
-                    sn, csi, merfer = result  # unpack result
-                    if mkever.sn > sn:
-                        merfers[i] = mkever.verfers[0]
-                    else:
-                        continue
-
-            if None in merfers:  # not all members have contributed
-                continue
-
-            # contribute diger from each rmid member to group event
-            migers = [self.hby.kevers[mid].digers[0] for mid in grec.rmids]
-
-            # use new isith when provided otherwise default to prior isith
-            isith = grec.isith if grec.isith is not None else gkever.tholder.sith
-
-            # use new nsith when provided otherwise default to prior nsith
-            nsith = grec.nsith if grec.nsith is not None else gkever.ntholder.sith
-
-            # rot is locally signed group multisig rotation event message
-            # note actual seq num of group rotation event may be later than proposed
-            # because an automatic aync interaction event may have occurred while
-            # waiting for the group event to process and Hab.rotate just increments
-
-            rot = ghab.rotate(isith=isith, nsith=nsith,
-                              toad=grec.toad, cuts=grec.cuts, adds=grec.adds, data=grec.data,
-                              merfers=merfers, migers=migers)
-            serder = coring.Serder(raw=rot)
-            del rot[:serder.size]  # strip signatures from
-
-            others = list(oset(grec.smids + (grec.rmids or [])))  # list(rec.smids)
-            others.remove(ghab.mhab.pre)
-            print(f"Sending rotation event to {len(others)} other participants")
-
-            exn, ims = multisigRotateExn(ghab,
-                                         aids=grec.smids,
-                                         smids=grec.smids,
-                                         rmids=grec.rmids,
-                                         ked=serder.ked)
-            for recpt in others:
-                self.postman.send(src=ghab.mhab.pre, dest=recpt, topic="multisig",
-                                  serder=serder, attachment=rot)
-                self.postman.send(src=ghab.mhab.pre,
-                                  dest=recpt,
-                                  topic="multisig",
-                                  serder=exn,
-                                  attachment=ims)
-
-            self.hby.db.gpae.rem((pre,))  # remove rot rec from this escrow
-
-            print("Waiting for other signatures...")
-            # change below to put the said in the keys not the val
-            # should also fix the delegated escrow as well move to key space
-            return self.hby.db.gpse.add(keys=(ghab.pre,),
-                                        val=(coring.Seqner(sn=serder.sn),
-                                             serder.saider))
-
-=======
->>>>>>> a92a3cb8
     def processPartialSignedEscrow(self):
         """
         Process escrow of partially signed multisig group KEL events.  Message
@@ -797,46 +312,6 @@
         rmids (list): list of qb64 AIDs of members with rotation authority
         rot (bytes): serialized rotation event with CESR streamed attachments
 
-<<<<<<< HEAD
-        while True:
-            while self.msgs:
-                msg = self.msgs.popleft()
-
-                if "pre" not in msg:
-                    logger.error(f"invalid rotation message, missing pre.  evt: {msg}")
-                    continue
-
-                prefixer = msg["pre"]
-                if "payload" not in msg:
-                    logger.error(f"invalid rotation message, missing payload.  evt: {msg}")
-                    continue
-
-                pay = msg["payload"]
-                if "smids" not in pay or "rmids" not in "aids" not in pay or "gid" not in pay or "ked" not in pay:
-                    logger.error(f"invalid rotation payload, aids, gid and ked are required.  payload: {pay}")
-                    continue
-
-                src = prefixer.qb64
-                aids = pay["aids"]
-                smids = pay["smids"]
-                rmids = pay["rmids"]
-                gid = pay["gid"]
-                ked = pay["ked"]
-
-                if src not in smids or src not in self.hby.kevers:
-                    logger.error(f"invalid incept message, source not knows or not part of group.  evt: {msg}")
-                    continue
-
-                data = dict(
-                    r='/multisig/rot',
-                    i=gid,
-                    src=src,
-                    aids=aids,
-                    smids=smids,
-                    rmids=rmids,
-                    ked=ked
-                )
-=======
     Returns:
         tuple: (Serder, bytes): Serder of exn message and CESR attachments
 
@@ -856,7 +331,6 @@
 
     return exn, atc
 
->>>>>>> a92a3cb8
 
 def multisigInteractExn(ghab, aids, ixn):
     """ Create a peer to peer message to propose a multisig group interaction event
@@ -874,26 +348,11 @@
         ixn=ixn,
     )
 
-<<<<<<< HEAD
-def multisigRotateExn(ghab, aids, ked, smids=None, rmids=None):
-    smids = smids if smids is not None else aids
-    rmids = rmids if rmids is not None else smids
-
-    exn = exchanging.exchange(route=MultisigRotateHandler.resource, modifiers=dict(),
-                              payload=dict(gid=ghab.pre,
-                                           aids=aids,
-                                           smids=smids,
-                                           rmids=rmids,
-                                           ked=ked)
-                              )
-    ims = ghab.mhab.endorse(serder=exn, last=True, pipelined=False)
-=======
     exn, end = exchanging.exchange(route="/multisig/ixn", modifiers=dict(),
                                    payload=dict(gid=ghab.pre,
                                                 smids=aids), sender=ghab.mhab.pre,
                                    embeds=embeds)
     ims = ghab.mhab.endorse(serder=exn, last=False, pipelined=False)
->>>>>>> a92a3cb8
     atc = bytearray(ims[exn.size:])
     atc.extend(end)
 
@@ -941,22 +400,10 @@
         iss (bytes): CESR stream of serialized and TEL issuance event
         anc (bytes): CESR stream of serialized and signed anchoring event anchoring creation
 
-<<<<<<< HEAD
-                pay = msg["payload"]
-                if "sn" not in pay or "aids" not in pay or "gid" not in pay:
-                    logger.error(f"invalid rotation payload, aids and gid are required.  payload: {pay}")
-                    continue
-
-                src = prefixer.qb64
-                sn = pay["sn"]
-                aids = pay["aids"]
-                gid = pay["gid"]
-=======
-    Returns:
-        tuple: (Serder, bytes): Serder of exn message and CESR attachments
-
-    """
->>>>>>> a92a3cb8
+    Returns:
+        tuple: (Serder, bytes): Serder of exn message and CESR attachments
+
+    """
 
     embeds = dict(
         acdc=acdc,
@@ -964,21 +411,6 @@
         anc=anc
     )
 
-<<<<<<< HEAD
-                smids, _ = ghab.members()
-                if src not in smids or src not in ghab.kevers:
-                    logger.error(f"invalid incept message, source not knows or not part of group.  evt: {msg}")
-                    continue
-
-                data = dict(
-                    r='/multisig/ixn',
-                    src=src,
-                    gid=gid,
-                    sn=sn,
-                    aids=aids,
-                )
-                data["data"] = pay["data"] if "data" in pay else None
-=======
     exn, end = exchanging.exchange(route="/multisig/iss", payload={'gid': ghab.pre},
                                    sender=ghab.mhab.pre, embeds=embeds)
     evt = ghab.mhab.endorse(serder=exn, last=False, pipelined=False)
@@ -986,38 +418,11 @@
     atc.extend(end)
 
     return exn, atc
->>>>>>> a92a3cb8
 
 
 def multisigRevokeExn(ghab, said, rev, anc):
     """ Create a peer to peer message to propose a credential revocation from a multisig group identifier
 
-<<<<<<< HEAD
-def multisigInteractExn(ghab, sn, aids, data):
-    """ Create a peer to peer message to propose a multisig group interaction event
-
-    Parameters:
-        ghab (Hab): group Hab to endorse the message
-        sn (int): sequence number of proposed interaction event
-        aids (list): qb64 identifier prefixes to include in the interaction event
-        data (list): data to anchor in the interaction event
-
-    Returns:
-        Serder: Serder of exn message to send
-        butearray: attachment signatures
-    """
-
-    exn = exchanging.exchange(route=MultisigInteractHandler.resource, modifiers=dict(),
-                              payload=dict(gid=ghab.pre,
-                                           sn=sn,
-                                           aids=aids,
-                                           data=data)
-                              )
-    ims = ghab.mhab.endorse(serder=exn, last=True, pipelined=False)
-    atc = bytearray(ims[exn.size:])
-
-    return exn, atc
-=======
     Either rot or ixn are required but not both
 
     Parameters:
@@ -1028,7 +433,6 @@
 
     Returns:
         tuple: (Serder, bytes): Serder of exn message and CESR attachments
->>>>>>> a92a3cb8
 
     """
 
