--- conflicted
+++ resolved
@@ -90,16 +90,10 @@
 
         if isinstance(hab, GroupHab):
             phab = hab.mhab
-            smids, _ = hab.members()
         else:
             phab = self.hby.habByName(f"{self.alias}-proxy")
-            smids = []
 
-<<<<<<< HEAD
-        exn, atc = delegating.delegateRequestExn(hab.mhab, delpre=delpre, ked=srdr.ked, aids=smids)
-=======
         exn, atc = delegating.delegateRequestExn(hab.mhab, delpre=delpre, evt=bytes(evt), aids=hab.smids)
->>>>>>> a92a3cb8
 
         # delegate AID ICP and exn of delegation request EXN
         srdr = serdering.SerderKERI(raw=evt) # coring.Serder(raw=evt)
