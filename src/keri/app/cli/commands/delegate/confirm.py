# -*- encoding: utf-8 -*-
"""
KERI
keri.kli.commands.delegate module

"""
import argparse
from ordered_set import OrderedSet as oset

from hio.base import doing

from keri import help
from keri.app import habbing, indirecting, agenting, grouping, forwarding, delegating, notifying
from keri.app.cli.common import existing
from keri.app.habbing import GroupHab
from keri.core import coring, serdering
from keri.db import dbing
from keri.peer import exchanging

logger = help.ogler.getLogger()

parser = argparse.ArgumentParser(description='Confirm success delegate event (icp or rot) and gather and '
                                             'propagate witness receipts.')
parser.set_defaults(handler=lambda args: confirm(args))
parser.add_argument('--name', '-n', help='keystore name and file location of KERI keystore', required=True)
parser.add_argument('--base', '-b', help='additional optional prefix to file location of KERI keystore',
                    required=False, default="")
parser.add_argument('--alias', '-a', help='human readable alias for the new identifier prefix', required=True)
parser.add_argument('--passcode', '-p', help='22 character encryption passcode for keystore (is not saved)',
                    dest="bran", default=None)  # passcode => bran
parser.add_argument("--interact", "-i", help="anchor the delegation approval in an interaction event.  "
                                             "Default is to use a rotation event.", action="store_true")
parser.add_argument("--auto", "-Y", help="auto approve any delegation request non-interactively", action="store_true")


def confirm(args):
    """

    Parameters:
        args(Namespace): parsed arguements namespace object

    """
    name = args.name
    base = args.base
    bran = args.bran
    alias = args.alias
    interact = args.interact
    auto = args.auto

    confirmDoer = ConfirmDoer(name=name, base=base, alias=alias, bran=bran, interact=interact, auto=auto)

    doers = [confirmDoer]
    return doers


class ConfirmDoer(doing.DoDoer):
    def __init__(self, name, base, alias, bran, interact=False, auto=False):
        hby = existing.setupHby(name=name, base=base, bran=bran)
        self.hbyDoer = habbing.HaberyDoer(habery=hby)  # setup doer
        self.witq = agenting.WitnessInquisitor(hby=hby)
        self.postman = forwarding.Poster(hby=hby)
        self.counselor = grouping.Counselor(hby=hby)
        self.notifier = notifying.Notifier(hby=hby)
        self.mux = grouping.Multiplexor(hby=hby, notifier=self.notifier)

        exc = exchanging.Exchanger(hby=hby, handlers=[])
        delegating.loadHandlers(hby=hby, exc=exc, notifier=self.notifier)
        grouping.loadHandlers(exc=exc, mux=self.mux)

        self.mbx = indirecting.MailboxDirector(hby=hby, topics=['/receipt', '/multisig', '/replay', '/delegate'],
                                               exc=exc)
        doers = [self.hbyDoer, self.witq, self.postman, self.counselor, self.mbx]
        self.toRemove = list(doers)
        doers.extend([doing.doify(self.confirmDo)])

        self.alias = alias
        self.hby = hby
        self.interact = interact
        self.auto = auto
        super(ConfirmDoer, self).__init__(doers=doers)

    def confirmDo(self, tymth, tock=0.0):
        """
        Parameters:
            tymth (function): injected function wrapper closure returned by .tymen() of
                Tymist instance. Calling tymth() returns associated Tymist .tyme.
            tock (float): injected initial tock value

        Returns:  doifiable Doist compatible generator method
        """
        # enter context
        self.wind(tymth)
        self.tock = tock
        _ = (yield self.tock)

        while True:
            esc = self.escrowed()
            for ekey, edig in esc:
                pre, sn = dbing.splitKeySN(ekey)  # get pre and sn from escrow item
                dgkey = dbing.dgKey(pre, bytes(edig))
                eraw = self.hby.db.getEvt(dgkey)
                if eraw is None:
                    continue
                eserder = serdering.SerderKERI(raw=bytes(eraw))  # escrowed event

                ilk = eserder.sad["t"]
                if ilk in (coring.Ilks.dip,):
                    typ = "inception"
                    delpre = eserder.sad["di"]

                elif ilk in (coring.Ilks.drt,):
                    typ = "rotation"
                    dkever = self.hby.kevers[eserder.pre]
                    delpre = dkever.delegator

                else:
                    continue

                if delpre in self.hby.prefixes:
                    hab = self.hby.habs[delpre]

                    if self.auto:
                        approve = True
                    else:
                        yn = input(f"Delegation {typ} request from {eserder.pre}.\nAccept [Y|n]? ")
                        approve = yn in ('', 'y', 'Y')

                    if not approve:
                        continue

<<<<<<< HEAD
                    if hab.group:
                        smids, rmids = hab.members()
                        aids = smids
=======
                    if isinstance(hab, GroupHab):
                        aids = hab.smids
>>>>>>> a92a3cb8
                        seqner = coring.Seqner(sn=eserder.sn)
                        anchor = dict(i=eserder.ked["i"], s=seqner.snh, d=eserder.said)
                        if self.interact:
                            msg = hab.interact(data=[anchor])
                        else:
                            print("Confirm does not support rotation for delegation approval with group multisig")
                            continue

<<<<<<< HEAD
                        exn, atc = grouping.multisigInteractExn(hab, serder.sner.num, aids, [anchor])
                        others = list(oset(smids + (rmids or [])))
=======
                        serder = serdering.SerderKERI(raw=msg)
                        exn, atc = grouping.multisigInteractExn(ghab=hab, aids=aids, ixn=bytearray(msg))
                        others = list(oset(hab.smids + (hab.rmids or [])))
>>>>>>> a92a3cb8
                        others.remove(hab.mhab.pre)

                        for recpt in others:  # send notification to other participants as a signalling mechanism
                            self.postman.send(src=hab.mhab.pre, dest=recpt, topic="multisig", serder=exn,
                                              attachment=atc)

                        prefixer = coring.Prefixer(qb64=hab.pre)
                        seqner = coring.Seqner(sn=serder.sn)
                        saider = coring.Saider(qb64b=serder.saidb)
                        self.counselor.start(ghab=hab, prefixer=prefixer, seqner=seqner, saider=saider)

                        while True:
                            saider = self.hby.db.cgms.get(keys=(prefixer.qb64, seqner.qb64))
                            if saider is not None:
                                break

                            yield self.tock

                        print(f"Delegate {eserder.pre} {typ} event committed.")

                        self.remove(self.toRemove)
                        return True

                    else:
                        cur = hab.kever.sner.num
                        seqner = coring.Seqner(sn=eserder.sn)
                        anchor = dict(i=eserder.ked["i"], s=seqner.snh, d=eserder.said)
                        if self.interact:
                            hab.interact(data=[anchor])
                        else:
                            hab.rotate(data=[anchor])

                        witDoer = agenting.WitnessReceiptor(hby=self.hby)
                        self.extend(doers=[witDoer])
                        self.toRemove.append(witDoer)
                        yield self.tock

                        if hab.kever.wits:
                            witDoer.msgs.append(dict(pre=hab.pre, sn=cur+1))
                            while not witDoer.cues:
                                _ = yield self.tock

                        print(f'Delegagtor Prefix  {hab.pre}')
                        print(f'\tDelegate {eserder.pre} {typ} Anchored at Seq. No.  {hab.kever.sner.num}')

                        # wait for confirmation of fully commited event
                        wits = [werfer.qb64 for werfer in eserder.berfers]
                        self.witq.query(src=hab.pre, pre=eserder.pre, sn=eserder.sn, wits=wits)

                        while eserder.pre not in self.hby.kevers:
                            yield self.tock

                        print(f"Delegate {eserder.pre} {typ} event committed.")

                        self.remove(self.toRemove)
                        return True

                yield self.tock

            yield self.tock

    def escrowed(self):
        esc = []
        key = ekey = b''  # both start same. when not same means escrows found
        while True:  # break when done
            for ekey, edig in self.hby.db.getPseItemsNextIter(key=key):
                esc.append((ekey, edig))
            if ekey == key:  # still same so no escrows found on last while iteration
                break
            key = ekey  # setup next while iteration, with key after ekey

        return esc<|MERGE_RESOLUTION|>--- conflicted
+++ resolved
@@ -128,14 +128,8 @@
                     if not approve:
                         continue
 
-<<<<<<< HEAD
-                    if hab.group:
-                        smids, rmids = hab.members()
-                        aids = smids
-=======
                     if isinstance(hab, GroupHab):
                         aids = hab.smids
->>>>>>> a92a3cb8
                         seqner = coring.Seqner(sn=eserder.sn)
                         anchor = dict(i=eserder.ked["i"], s=seqner.snh, d=eserder.said)
                         if self.interact:
@@ -144,14 +138,9 @@
                             print("Confirm does not support rotation for delegation approval with group multisig")
                             continue
 
-<<<<<<< HEAD
-                        exn, atc = grouping.multisigInteractExn(hab, serder.sner.num, aids, [anchor])
-                        others = list(oset(smids + (rmids or [])))
-=======
                         serder = serdering.SerderKERI(raw=msg)
                         exn, atc = grouping.multisigInteractExn(ghab=hab, aids=aids, ixn=bytearray(msg))
                         others = list(oset(hab.smids + (hab.rmids or [])))
->>>>>>> a92a3cb8
                         others.remove(hab.mhab.pre)
 
                         for recpt in others:  # send notification to other participants as a signalling mechanism
