# -*- encoding: utf-8 -*-
"""
KERI
keri.demo.demoing module

Utilities for demos
"""
import argparse
import logging
import os

from hio.core import wiring
from hio.core.tcp import clienting

from keri import __version__
from keri import help
from keri.app import habbing, keeping, directing
from keri.db import basing
from keri.demo.demoing import IanDirector
from keri.vdr import issuing

logger = help.ogler.getLogger()


def runDemo(did, lei, witness=5621, peer=5629, expire=0.0):
    """
    Setup and run one demo controller for sam, like bob only better
    """

    secrets = [
        'ArwXoACJgOleVZ2PY7kXn7rA0II0mHYDhc6WrBH8fDAc',
        'A6zz7M08-HQSFq92sJ8KJOT2cZ47x7pXFQLPB0pckB3Q',
        'AcwFTk-wgk3ZT2buPRIbK-zxgPx-TKbaegQvPEivN90Y',
        'Alntkt3u6dDgiQxTATr01dy8M72uuaZEf9eTdM-70Gk8',
        'A1-QxDkso9-MR1A8rZz_Naw6fgaAtayda8hrbkRVVu1E',
        'AKuYMe09COczwf2nIoD5AE119n7GLFOVFlNLxZcKuswc',
        'AxFfJTcSuEE11FINfXMqWttkZGnUZ8KaREhrnyAXTsjw',
        'ALq-w1UKkdrppwZzGTtz4PWYEeWm0-sDHzOv5sq96xJY'
    ]

    doers = setupController(secrets=secrets,
                            did=did,
                            lei=lei,
                            witnessPort=witness,
                            peerPort=peer)

    directing.runController(doers=doers, expire=expire)


def setupController(secrets, did, lei, witnessPort=5621, peerPort=5629, indirect=False):
    """
    Setup and return doers list to run controller
    """
    name = "ian"

    secrecies = []
    for secret in secrets:  # convert secrets to secrecies
        secrecies.append([secret])

    # setup databases for dependency injection
    ks = keeping.Keeper(name=name, temp=True)
    db = basing.Baser(name=name, temp=True)

    # setup doers
    ksDoer = keeping.KeeperDoer(keeper=ks)  # doer do reopens if not opened and closes
    dbDoer = basing.BaserDoer(baser=db)  # doer do reopens if not opened and closes

    # setup habitat
<<<<<<< HEAD
    hab = habbing.Habitat(name=name, ks=ks, db=db, temp=True, secrecies=secrecies)
    habDoer = habbing.HabitatDoer(habitat=hab)  # setup doer

    iss = issuing.Issuer(hab=hab, name=name, noBackers=True)
=======
    hab = habbing.Habitat(name="ian", secrecies=secrecies, temp=True)
    logger.info("\nDirect Mode demo of %s:\nNamed %s to TCP port %s.\n\n",
                hab.pre, hab.name, witnessPort)
>>>>>>> 134e3537

    # setup doers
    regDoer = basing.BaserDoer(baser=iss.reger)

    path = os.path.dirname(__file__)
    path = os.path.join(path, 'logs')

    wl = wiring.WireLog(samed=True, filed=True, name=name, prefix='demo', reopen=True,
                        headDirPath=path)
    wireDoer = wiring.WireLogDoer(wl=wl)

<<<<<<< HEAD
    client = clienting.Client(host='127.0.0.1', port=remotePort, wl=wl)
    clientDoer = clienting.ClientDoer(client=client)
=======
    witnessClient = clienting.Client(host='127.0.0.1', port=witnessPort, wl=wl)
    clientDoer = clienting.ClientDoer(client=witnessClient)

    peerClient = clienting.Client(host='127.0.0.1', port=peerPort, wl=wl)
    peerClientDoer = clienting.ClientDoer(client=peerClient)
>>>>>>> 134e3537

    director = IanDirector(hab=hab,
                           issuer=iss,
                           witnessClient=witnessClient,
                           peerClient=peerClient,
                           tock=0.125,
                           recipientIdentifier=did,
                           lei=lei)

    reactor = directing.Reactor(hab=hab, client=witnessClient, indirect=indirect)
    peerReactor = directing.Reactor(hab=hab, client=peerClient, indirect=indirect)

<<<<<<< HEAD
    logger.info("\nDirect Mode demo of %s:\nNamed %s to TCP port %s.\n\n",
                hab.pre, hab.name, remotePort)

    return [ksDoer, dbDoer, habDoer, regDoer, wireDoer, clientDoer, director, reactor]
=======
    return [ksDoer, dbDoer, regDoer, wireDoer, clientDoer, director, reactor, peerClientDoer, peerReactor]
>>>>>>> 134e3537


def parseArgs(version=__version__):
    d = "Runs KERI direct mode demo controller.\n"
    d += "Example:\nkeri_vic -r 5621 -l 5620 --e 10.0'\n"
    p = argparse.ArgumentParser(description=d)
    p.add_argument('-V', '--version',
                   action='version',
                   version=version,
                   help="Prints out version of script runner.")
    p.add_argument('-w', '--witness',
                   action='store',
                   default=5621,
                   help="Remote witness port number the witness client connects to. Default is 5621.")
    p.add_argument('-p', '--peer',
                   action='store',
                   default=5629,
                   help="Remote peer port number the peer client connects to. Default is 5629.")
    p.add_argument('-e', '--expire',
                   action='store',
                   default=0.0,
                   help="Expire time for demo. 0.0 means not expire. Default is 0.0.")
    p.add_argument('-d', '--did',
                   action='store',
                   help="Recipient DID method specific identifier (Required)")
    p.add_argument('-l', '--lei',
                   action='store',
                   help="Legal Entity Identifier (Required)")

    args = p.parse_args()

    return args


def main():
    args = parseArgs(version=__version__)

    help.ogler.level = logging.INFO
    help.ogler.reopen(name="ian", temp=True, clear=True)

    logger = help.ogler.getLogger()

    logger.info("\n******* Starting Demo for Ian connecting to "
                "%s.******\n\n", args.peer)

    runDemo(did=args.did,
            lei=args.lei,
            witness=args.witness,
            peer=int(args.peer),
            expire=args.expire)

    logger.info("\n******* Ended Demo for Ian connecting to "
                "%s.******\n\n", args.peer)


if __name__ == "__main__":
    main()<|MERGE_RESOLUTION|>--- conflicted
+++ resolved
@@ -59,23 +59,15 @@
 
     # setup databases for dependency injection
     ks = keeping.Keeper(name=name, temp=True)
+    ksDoer = keeping.KeeperDoer(keeper=ks)  # doer do reopens if not opened and closes
     db = basing.Baser(name=name, temp=True)
-
-    # setup doers
-    ksDoer = keeping.KeeperDoer(keeper=ks)  # doer do reopens if not opened and closes
     dbDoer = basing.BaserDoer(baser=db)  # doer do reopens if not opened and closes
 
     # setup habitat
-<<<<<<< HEAD
     hab = habbing.Habitat(name=name, ks=ks, db=db, temp=True, secrecies=secrecies)
     habDoer = habbing.HabitatDoer(habitat=hab)  # setup doer
 
     iss = issuing.Issuer(hab=hab, name=name, noBackers=True)
-=======
-    hab = habbing.Habitat(name="ian", secrecies=secrecies, temp=True)
-    logger.info("\nDirect Mode demo of %s:\nNamed %s to TCP port %s.\n\n",
-                hab.pre, hab.name, witnessPort)
->>>>>>> 134e3537
 
     # setup doers
     regDoer = basing.BaserDoer(baser=iss.reger)
@@ -87,16 +79,11 @@
                         headDirPath=path)
     wireDoer = wiring.WireLogDoer(wl=wl)
 
-<<<<<<< HEAD
-    client = clienting.Client(host='127.0.0.1', port=remotePort, wl=wl)
-    clientDoer = clienting.ClientDoer(client=client)
-=======
     witnessClient = clienting.Client(host='127.0.0.1', port=witnessPort, wl=wl)
-    clientDoer = clienting.ClientDoer(client=witnessClient)
+    witnessClientDoer = clienting.ClientDoer(client=witnessClient)
 
     peerClient = clienting.Client(host='127.0.0.1', port=peerPort, wl=wl)
     peerClientDoer = clienting.ClientDoer(client=peerClient)
->>>>>>> 134e3537
 
     director = IanDirector(hab=hab,
                            issuer=iss,
@@ -109,14 +96,12 @@
     reactor = directing.Reactor(hab=hab, client=witnessClient, indirect=indirect)
     peerReactor = directing.Reactor(hab=hab, client=peerClient, indirect=indirect)
 
-<<<<<<< HEAD
     logger.info("\nDirect Mode demo of %s:\nNamed %s to TCP port %s.\n\n",
-                hab.pre, hab.name, remotePort)
+                hab.pre, hab.name, witnessPort)
 
-    return [ksDoer, dbDoer, habDoer, regDoer, wireDoer, clientDoer, director, reactor]
-=======
-    return [ksDoer, dbDoer, regDoer, wireDoer, clientDoer, director, reactor, peerClientDoer, peerReactor]
->>>>>>> 134e3537
+    return [ksDoer, dbDoer, habDoer, regDoer, wireDoer, witnessClientDoer, director,
+            reactor, peerClientDoer, peerReactor]
+
 
 
 def parseArgs(version=__version__):
